--- conflicted
+++ resolved
@@ -9,7 +9,6 @@
 
 ## v4 to v5
 
-<<<<<<< HEAD
 ### Replace @middleware with @guard and specialized FieldMiddleware
 
 The `@middleware` directive has been removed, as it violates the boundary between HTTP and GraphQL
@@ -27,7 +26,7 @@
 
 Other functionality can be replaced by a custom [`FieldMiddleware`](docs/master/custom-directives/field-directives.md#fieldmiddleware)
 directive. Just like Laravel Middleware, it can wrap around individual field resolvers.
-=======
+
 ### `@orderBy` argument renamed to `column`
 
 The argument to specify the column to order by when using `@orderBy` was renamed
@@ -52,5 +51,4 @@
 ```
 
 If you absolutely cannot break your clients, you can re-implement `@orderBy` in your
-project - it is a relatively simple `ArgManipulator` directive.
->>>>>>> 33dfc525
+project - it is a relatively simple `ArgManipulator` directive.