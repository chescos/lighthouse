# How to contribute to Lighthouse

Hey, thank you for contributing to Lighthouse. Here are some tips to make
it easy for you.

## Testing

We use **PHPUnit** for unit tests and integration tests.

Have a new feature? You can start off by writing some tests that detail
the behaviour you want to achieve and go from there.

Fixing a bug? The best way to ensure it is fixed for good and never comes
back is to write a failing test for it and then make it pass. If you can
not figure out how to fix it yourself, feel free to submit a PR with a
failing test.

To run the tests locally, you can use [docker-compose](https://docs.docker.com/compose/install/).
Just clone the project and run the following in the project root:

    docker-compose up -d
    docker-compose exec php sh
    composer install
    composer test

## Committing code

1. Fork the project
1. Create a new branch
1. Write tests
1. Run tests, make sure they fail
1. Write the actual code
1. Commit with a concise title line and a few more lines detailing the change
1. Run tests until they pass. Yay!
1. Open a PR detailing your changes

## Code guidelines

### Laravel feature usage

We strive to be compatible with both Lumen and Laravel.

Do not use Facades and utilize dependency injection instead.
Not every application has them enabled - Lumen does not use Facades by default.

Prefer direct usage of Illuminate classes instead of helpers.

```php
# WRONG
array_get($foo, 'bar');

# CORRECT
<<<<<<< HEAD
\Illuminate\Support\Arr::get($foo, 'bar');
=======
use \Illuminate\Support\Arr;
Arr::get($foo, 'bar');
>>>>>>> a98a239d
```

### Type definitions

Prefer the strictest possible type annotations wherever possible.
If known, add additional type information in the PHPDoc.

```php
/**
 * We know we get an array of strings here.
 *
 * @param string[] $bar
 * @return string
 */
function foo(array $bar): string
```

For aggregate types such as the commonly used `Collection` class, use
the generic type hint style. While not officially part of PHPDoc, it is understood
by PHPStorm and most other editors.

```php
/**
 * Hint at the contents of the Collection.
 *
<<<<<<< HEAD
 * @return Collection<string>
=======
 * @return \Illuminate\Support\Collection<string>
>>>>>>> a98a239d
 */
function foo(): Collection
```

Use `self` to annotate that a class returns an instance of itself (or its child).
Use [PHPDoc type hints](http://docs.phpdoc.org/guides/types.html#keywords) to
<<<<<<< HEAD
differentiate between:
=======
differentiate between cases where you return the original object instance and
other cases where you instantiate a new class.
>>>>>>> a98a239d

```php
<?php

class Foo
{
    /**
     * Some attribute.
     *
     * @var string
     */
    protected $bar;
    
    /**
     * Use $this for fluent setters when we expect the exact same object back. 
     *
     * @param string $bar
     *
     * @return $this
     */
    public function setBar(string $bar): self
    {
        $this->bar = $bar;

        return $this;
    }

    /**
     * Use static when you return a new instance.
     *
     * @return static
     */
    public function duplicate(): self
    {
        $instance = new static();
        $instance->bar = $this->bar;

        return $instance;
    }
}
```
<<<<<<< HEAD
=======

### Annotating Exception Throwing

Only annotate `@throws` for Exceptions that are thrown in the function itself.

```php
/**
 * @throws \Exception
 */
function foo(){
  throw Excection();
}

/**
 * No need to annotate the Exception here, even though
 * it is thrown indirectly. 
 */
function bar(){
  foo();
}
```
>>>>>>> a98a239d

## Code style

We use [StyleCI](https://styleci.io/) to ensure clean formatting, oriented
at the Laravel coding style.

Look through some of the code to get a feel for the naming conventions.

Prefer explicit naming and short functions over excessive comments.

## Documentation

The docs for Lighthouse are located in [`/docs`](/docs).
Hop over there for more information on how to to contribute to the docs.<|MERGE_RESOLUTION|>--- conflicted
+++ resolved
@@ -50,12 +50,8 @@
 array_get($foo, 'bar');
 
 # CORRECT
-<<<<<<< HEAD
-\Illuminate\Support\Arr::get($foo, 'bar');
-=======
 use \Illuminate\Support\Arr;
 Arr::get($foo, 'bar');
->>>>>>> a98a239d
 ```
 
 ### Type definitions
@@ -81,23 +77,15 @@
 /**
  * Hint at the contents of the Collection.
  *
-<<<<<<< HEAD
- * @return Collection<string>
-=======
  * @return \Illuminate\Support\Collection<string>
->>>>>>> a98a239d
  */
 function foo(): Collection
 ```
 
 Use `self` to annotate that a class returns an instance of itself (or its child).
 Use [PHPDoc type hints](http://docs.phpdoc.org/guides/types.html#keywords) to
-<<<<<<< HEAD
-differentiate between:
-=======
 differentiate between cases where you return the original object instance and
 other cases where you instantiate a new class.
->>>>>>> a98a239d
 
 ```php
 <?php
@@ -139,8 +127,6 @@
     }
 }
 ```
-<<<<<<< HEAD
-=======
 
 ### Annotating Exception Throwing
 
@@ -162,7 +148,6 @@
   foo();
 }
 ```
->>>>>>> a98a239d
 
 ## Code style
 
