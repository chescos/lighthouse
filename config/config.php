<?php

return [
    
    /*
    |--------------------------------------------------------------------------
    | GraphQL endpoint
    |--------------------------------------------------------------------------
    |
    | Set the endpoint to which the GraphQL server responds.
    | The default route endpoint is "yourdomain.com/graphql".
    |
    */
    'route_name' => 'graphql',
    
    /*
    |--------------------------------------------------------------------------
    | Enable GET requests
    |--------------------------------------------------------------------------
    |
    | This setting controls if GET requests to the GraphQL endpoint are allowed.
    |
    */
    'route_enable_get' => true,
    
    /*
    |--------------------------------------------------------------------------
    | Route configuration
    |--------------------------------------------------------------------------
    |
    | Additional configuration for the route group.
    | Check options here https://lumen.laravel.com/docs/routing#route-groups
    |
    */
    'route' => [
        'prefix' => '',
        // 'middleware' => ['web','api'],    // [ 'loghttp']
    ],

    /*
    |--------------------------------------------------------------------------
    | Schema declaration
    |--------------------------------------------------------------------------
    |
    | This is a path that points to where your GraphQL schema is located
    | relative to the app path. You should define your entire GraphQL
    | schema in this file (additional files may be imported).
    |
    */
    'schema' => [
        'register' => base_path('routes/graphql/schema.graphql'),
    ],

    /*
    |--------------------------------------------------------------------------
    | Schema Cache
    |--------------------------------------------------------------------------
    |
    | A large part of the Schema generation is parsing into an AST.
    | This operation is pretty expensive so it is recommended to enable
    | caching in production mode.
    |
    */
    'cache' => [
        'enable' => env('LIGHTHOUSE_CACHE_ENABLE', false),
        'key' => env('LIGHTHOUSE_CACHE_KEY', 'lighthouse-schema'),
    ],

    /*
    |--------------------------------------------------------------------------
    | Directives
    |--------------------------------------------------------------------------
    |
    | List directories that will be scanned for custom server-side directives.
    |
    */
    'directives' => [__DIR__.'/../app/Http/GraphQL/Directives'],

    /*
    |--------------------------------------------------------------------------
    | Namespaces
    |--------------------------------------------------------------------------
    |
    | These are the default namespaces where Lighthouse looks for classes
    | that extend functionality of the schema.
    |
    */
    'namespaces' => [
        'models' => 'App\\Models',
        'mutations' => 'App\\Http\\GraphQL\\Mutations',
        'queries' => 'App\\Http\\GraphQL\\Queries',
        'scalars' => 'App\\Http\\GraphQL\\Scalars',
    ],

     /*
     |--------------------------------------------------------------------------
     | GraphQL Controller
     |--------------------------------------------------------------------------
     |
     | Specify which controller (and method) you want to handle GraphQL requests.
     |
     */
    'controller' => 'Nuwave\Lighthouse\Support\Http\Controllers\GraphQLController@query',

    /*
    |--------------------------------------------------------------------------
    | Global ID
    |--------------------------------------------------------------------------
    |
    | When creating a GraphQL type that is Relay compliant, provide a named field
    | for the Node identifier.
    |
    */
    'global_id_field' => '_id',
<<<<<<< HEAD
=======

    /*
    |--------------------------------------------------------------------------
    | Schema declaration
    |--------------------------------------------------------------------------
    |
    | This is a path that points to where your GraphQL schema is located
    | relative to the app path. You should define your entire GraphQL
    | schema in this file (additional files may be imported).
    |
    */
    'schema' => [
        'register' => base_path('routes/graphql/schema.graphql'),
    ],

    /*
    |--------------------------------------------------------------------------
    | Security
    |--------------------------------------------------------------------------
    |
    | Control how Lighthouse handles security related query validation.
    | This configures the options from http://webonyx.github.io/graphql-php/security/
    | A setting of "0" means that the validation rule is disabled.
    |
    */
    'security' => [
        'max_query_complexity' => 0,
        'max_query_depth' => 0,
        'disable_introspection' => false,
    ],
>>>>>>> 171dcf49
];<|MERGE_RESOLUTION|>--- conflicted
+++ resolved
@@ -92,6 +92,22 @@
         'scalars' => 'App\\Http\\GraphQL\\Scalars',
     ],
 
+    /*
+    |--------------------------------------------------------------------------
+    | Security
+    |--------------------------------------------------------------------------
+    |
+    | Control how Lighthouse handles security related query validation.
+    | This configures the options from http://webonyx.github.io/graphql-php/security/
+    | A setting of "0" means that the validation rule is disabled.
+    |
+    */
+    'security' => [
+        'max_query_complexity' => 0,
+        'max_query_depth' => 0,
+        'disable_introspection' => false,
+    ],
+
      /*
      |--------------------------------------------------------------------------
      | GraphQL Controller
@@ -112,37 +128,4 @@
     |
     */
     'global_id_field' => '_id',
-<<<<<<< HEAD
-=======
-
-    /*
-    |--------------------------------------------------------------------------
-    | Schema declaration
-    |--------------------------------------------------------------------------
-    |
-    | This is a path that points to where your GraphQL schema is located
-    | relative to the app path. You should define your entire GraphQL
-    | schema in this file (additional files may be imported).
-    |
-    */
-    'schema' => [
-        'register' => base_path('routes/graphql/schema.graphql'),
-    ],
-
-    /*
-    |--------------------------------------------------------------------------
-    | Security
-    |--------------------------------------------------------------------------
-    |
-    | Control how Lighthouse handles security related query validation.
-    | This configures the options from http://webonyx.github.io/graphql-php/security/
-    | A setting of "0" means that the validation rule is disabled.
-    |
-    */
-    'security' => [
-        'max_query_complexity' => 0,
-        'max_query_depth' => 0,
-        'disable_introspection' => false,
-    ],
->>>>>>> 171dcf49
 ];