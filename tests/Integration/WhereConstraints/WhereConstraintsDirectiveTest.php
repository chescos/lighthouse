--- conflicted
+++ resolved
@@ -173,11 +173,7 @@
      */
     public function itRejectsInvalidColumnName(): void
     {
-<<<<<<< HEAD
-        $result = $this->queryGraphQL('
-=======
-        $this->query('
->>>>>>> 9661b515
+        $this->queryGraphQL('
         {
             users(
                 where: {
