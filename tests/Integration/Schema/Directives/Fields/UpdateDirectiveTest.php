<?php

namespace Tests\Integration\Schema\Directives\Fields;

use Tests\DBTestCase;
<<<<<<< HEAD
use Tests\Utils\Models\Category;
=======
use Illuminate\Support\Arr;
>>>>>>> b3885daf
use Tests\Utils\Models\Task;
use Tests\Utils\Models\User;
use Tests\Utils\Models\Company;

class UpdateDirectiveTest extends DBTestCase
{
    /**
     * @test
     */
    public function itCanUpdateFromFieldArguments()
    {
        factory(Company::class)->create(['name' => 'foo']);

        $schema = '
        type Company {
            id: ID!
            name: String!
        }
        
        type Mutation {
            updateCompany(
                id: ID!
                name: String
            ): Company @update
        }
        ' . $this->placeholderQuery();
        $query = '
        mutation {
            updateCompany(
                id: 1
                name: "bar"
            ) {
                id
                name
            }
        }
        ';
        $result = $this->execute($schema, $query);

        $this->assertSame('1', Arr::get($result, 'data.updateCompany.id'));
        $this->assertSame('bar', Arr::get($result, 'data.updateCompany.name'));
        $this->assertSame('bar', Company::first()->name);
    }

    /**
     * @test
     */
    public function itCanUpdateFromInputObject()
    {
        factory(Company::class)->create(['name' => 'foo']);

        $schema = '
        type Company {
            id: ID!
            name: String!
        }
        
        type Mutation {
            updateCompany(
                input: UpdateCompanyInput
            ): Company @update(flatten: true)
        }
        
        input UpdateCompanyInput {
            id: ID!
            name: String
        }
        ' . $this->placeholderQuery();
        $query = '
        mutation {
            updateCompany(input: {
                id: 1
                name: "bar"
            }) {
                id
                name
            }
        }
        ';
        $result = $this->execute($schema, $query);

        $this->assertSame('1', Arr::get($result, 'data.updateCompany.id'));
        $this->assertSame('bar', Arr::get($result, 'data.updateCompany.name'));
        $this->assertSame('bar', Company::first()->name);
    }

    /**
     * @test
     */
    public function itCanUpdateWithBelongsTo()
    {
        factory(User::class, 2)->create();
        factory(Task::class)->create([
            'name' => 'bar',
            'user_id' => 1,
        ]);

        $schema = '
        type Task {
            id: ID!
            name: String!
            user: User @belongsTo
        }
        
        type User {
            id: ID
        }
        
        type Mutation {
            updateTask(input: UpdateTaskInput!): Task @update(flatten: true)
        }
        
        input UpdateTaskInput {
            id: ID!
            name: String
            user: ID
        }
        ' . $this->placeholderQuery();
        $query = '
        mutation {
            updateTask(input: {
                id: 1
                name: "foo"
                user: 2
            }) {
                id
                name
                user {
                    id
                }
            }
        }
        ';
        $result = $this->execute($schema, $query);

        $this->assertSame('1', Arr::get($result, 'data.updateTask.id'));
        $this->assertSame('foo', Arr::get($result, 'data.updateTask.name'));
        $this->assertSame('2', Arr::get($result, 'data.updateTask.user.id'));

        $task = Task::first();
        $this->assertSame('2', $task->user_id);
        $this->assertSame('foo', $task->name);
    }

    /**
     * @test
     */
    public function itCanUpdateWithCustomPrimaryKey()
    {
        factory(Category::class)->create(['name' => 'foo']);

        $schema = '
        type Category {
            category_id: ID!
            name: String!
        }
        
        type Mutation {
            updateCategory(
                category_id: ID!
                name: String
            ): Category @update
        }
        ' . $this->placeholderQuery();
        $query = '
        mutation {
            updateCategory(
                category_id: 1
                name: "bar"
            ) {
                category_id
                name
            }
        }
        ';
        $result = $this->execute($schema, $query);

        $this->assertSame('1', array_get($result, 'data.updateCategory.category_id'));
        $this->assertSame('bar', array_get($result, 'data.updateCategory.name'));
        $this->assertSame('bar', Category::first()->name);
    }
}<|MERGE_RESOLUTION|>--- conflicted
+++ resolved
@@ -3,11 +3,8 @@
 namespace Tests\Integration\Schema\Directives\Fields;
 
 use Tests\DBTestCase;
-<<<<<<< HEAD
 use Tests\Utils\Models\Category;
-=======
 use Illuminate\Support\Arr;
->>>>>>> b3885daf
 use Tests\Utils\Models\Task;
 use Tests\Utils\Models\User;
 use Tests\Utils\Models\Company;
@@ -185,8 +182,8 @@
         ';
         $result = $this->execute($schema, $query);
 
-        $this->assertSame('1', array_get($result, 'data.updateCategory.category_id'));
-        $this->assertSame('bar', array_get($result, 'data.updateCategory.name'));
+        $this->assertSame('1', Arr::get($result, 'data.updateCategory.category_id'));
+        $this->assertSame('bar', Arr::get($result, 'data.updateCategory.name'));
         $this->assertSame('bar', Category::first()->name);
     }
 }