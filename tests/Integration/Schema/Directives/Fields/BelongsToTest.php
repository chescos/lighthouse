<?php

namespace Tests\Integration\Schema\Directives\Fields;

use Illuminate\Foundation\Testing\RefreshDatabase;
use Tests\DBTestCase;
use Tests\Utils\Models\Company;
use Tests\Utils\Models\Team;
use Tests\Utils\Models\User;

class BelongsToTest extends DBTestCase
{
    use RefreshDatabase;

    /**
     * Auth user.
     *
     * @var User
     */
    protected $user;

    /**
     * User's team.
     *
     * @var Team
     */
    protected $team;

    /**
     * User's company.
     *
     * @var Company
     */
    protected $company;

    /**
     * User's team.
     *
     * @var Team
     */
    protected $team;

    /**
     * Setup test environment.
     */
    protected function setUp()
    {
        parent::setUp();

        $this->company = factory(Company::class)->create();
        $this->team = factory(Team::class)->create();
        $this->user = factory(User::class)->create([
            'company_id' => $this->company->getKey(),
            'team_id' => $this->team->getKey(),
        ]);
    }

    /**
     * @test
     */
    public function itCanResolveBelongsToRelationship()
    {
        $schema = '
        type Company {
            name: String!
        }
        type User {
            company: Company @belongsTo
        }
        type Query {
            user: User @auth
        }
        ';

        $this->be($this->user);

        $result = $this->execute($schema, '{ user { company { name } } }');
        $this->assertEquals($this->company->name, array_get($result->data, 'user.company.name'));
    }

    /**
     * @test
     */
    public function itCanResolveBelongsToWithCustomName()
    {
        $schema = '
        type Company {
            name: String!
        }
        type User {
            account: Company @belongsTo(relation: "company")
        }
        type Query {
            user: User @auth
        }
        ';

        $this->be($this->user);
        $result = $this->execute($schema, '{ user { account { name } } }');
        $this->assertEquals($this->company->name, array_get($result->data, 'user.account.name'));
    }

    /**
     * @test
<<<<<<< HEAD
     * @group failing
=======
>>>>>>> 4c311881
     */
    public function itCanResolveBelongsToRelationshipWithTwoRelation()
    {
        $schema = '
        type Company {
            name: String!
        }
        type Team {
            name: String!
        }
        type User {
            company: Company @belongsTo
            team: Team @belongsTo
        }
        type Query {
            user: User @auth
        }
        ';

        $this->be($this->user);
<<<<<<< HEAD
=======

>>>>>>> 4c311881
        $result = $this->execute($schema, '{ user { company { name } team { name } } }');
        $this->assertEquals($this->company->name, array_get($result->data, 'user.company.name'));
        $this->assertEquals($this->team->name, array_get($result->data, 'user.team.name'));
    }
}<|MERGE_RESOLUTION|>--- conflicted
+++ resolved
@@ -102,10 +102,6 @@
 
     /**
      * @test
-<<<<<<< HEAD
-     * @group failing
-=======
->>>>>>> 4c311881
      */
     public function itCanResolveBelongsToRelationshipWithTwoRelation()
     {
@@ -126,10 +122,7 @@
         ';
 
         $this->be($this->user);
-<<<<<<< HEAD
-=======
 
->>>>>>> 4c311881
         $result = $this->execute($schema, '{ user { company { name } team { name } } }');
         $this->assertEquals($this->company->name, array_get($result->data, 'user.company.name'));
         $this->assertEquals($this->team->name, array_get($result->data, 'user.team.name'));
