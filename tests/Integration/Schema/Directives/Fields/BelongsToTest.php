<?php

namespace Tests\Integration\Schema\Directives\Fields;

use Tests\DBTestCase;
use Tests\Utils\Models\Team;
use Tests\Utils\Models\User;
use Tests\Utils\Models\Company;
use Tests\Utils\Models\Product;

class BelongsToTest extends DBTestCase
{
    /**
     * Auth user.
     *
     * @var User
     */
    protected $user;

    /**
     * User's team.
     *
     * @var Team
     */
    protected $team;

    /**
     * User's company.
     *
     * @var Company
     */
    protected $company;

    protected function setUp()
    {
        parent::setUp();

        $this->company = factory(Company::class)->create();
        $this->team = factory(Team::class)->create();
        $this->user = factory(User::class)->create([
            'company_id' => $this->company->getKey(),
            'team_id' => $this->team->getKey(),
        ]);
    }

    /**
     * @test
     */
    public function itCanResolveBelongsToRelationship()
    {
        $this->be($this->user);

        $this->schema = '
        type Company {
            name: String!
        }
        
        type User {
            company: Company @belongsTo
        }
        
        type Query {
            user: User @auth
        }
        ';
        $query = '
        {
            user {
                company {
                    name
                }
            }
        }
        ';

<<<<<<< HEAD
        $this->query($query)->assertJson([
            'data' => [
                'user' => [
                    'company' => [
                        'name' => $this->company->name
                    ]
                ]
            ]
        ]);
=======
        $this->assertSame($this->company->name, Arr::get($result, 'data.user.company.name'));
>>>>>>> 60507b32
    }

    /**
     * @test
     */
    public function itCanResolveBelongsToWithCustomName()
    {
        $this->be($this->user);

        $this->schema = '
        type Company {
            name: String!
        }
        
        type User {
            account: Company @belongsTo(relation: "company")
        }
        
        type Query {
            user: User @auth
        }
        ';
        $query = '
        {
            user {
                account {
                    name
                }
            }
        }
        ';

<<<<<<< HEAD
        $this->query($query)->assertJson([
            'data' => [
                'user' => [
                    'account' => [
                        'name' => $this->company->name
                    ]
                ]
            ]
        ]);
=======
        $this->assertSame($this->company->name, Arr::get($result, 'data.user.account.name'));
>>>>>>> 60507b32
    }

    /**
     * @test
     */
    public function itCanResolveBelongsToRelationshipWithTwoRelation()
    {
        $this->be($this->user);

        $this->schema = '
        type Company {
            name: String!
        }
        
        type Team {
            name: String!
        }
        
        type User {
            company: Company @belongsTo
            team: Team @belongsTo
        }
        
        type Query {
            user: User @auth
        }
        ';
        $query = '
        {
            user {
                company {
                    name
                }
                team {
                    name
                }
            }
        }
        ';

<<<<<<< HEAD
        $this->query($query)->assertJson([
            'data' => [
                'user' => [
                    'company' => [
                        'name' => $this->company->name
                    ],
                    'team' => [
                        'name' => $this->team->name
                    ]
                ]
            ]
        ]);
=======
        $this->assertSame($this->company->name, Arr::get($result, 'data.user.company.name'));
        $this->assertSame($this->team->name, Arr::get($result, 'data.user.team.name'));
>>>>>>> 60507b32
    }

    /**
     * @test
     */
    public function itCanResolveBelongsToRelationshipWhenMainModelhasCompositePrimaryKey()
    {
        $this->be($this->user);

        $products = factory(Product::class, 2)->create();

        $this->schema = '
        type Color {
            id: ID!
            name: String
        }
                
        type Product {
            barcode: String!
            uuid: String!
            name: String!
            color: Color @belongsTo

        }
            
        type Query {
            products: [Product] @paginate
        }
        ';
        $query = '
        {
            products(count: 2) {     
                data{
                    barcode
                    uuid
                    name
                    color {
                        id
                        name
                    }
                }                           
            }
        }
        ';

        $this->query($query)->assertJson([
            'data' => [
                'products' => [
                    'data' => [
                        [
                            'color' => [
                                'id' => $products[0]->color_id,
                            ]
                        ],
                        [
                            'color' => [
                                'id' => $products[1]->color_id,
                            ]
                        ],
                    ]
                ]
            ]
        ]);
    }
}<|MERGE_RESOLUTION|>--- conflicted
+++ resolved
@@ -73,7 +73,6 @@
         }
         ';
 
-<<<<<<< HEAD
         $this->query($query)->assertJson([
             'data' => [
                 'user' => [
@@ -83,9 +82,6 @@
                 ]
             ]
         ]);
-=======
-        $this->assertSame($this->company->name, Arr::get($result, 'data.user.company.name'));
->>>>>>> 60507b32
     }
 
     /**
@@ -118,7 +114,6 @@
         }
         ';
 
-<<<<<<< HEAD
         $this->query($query)->assertJson([
             'data' => [
                 'user' => [
@@ -128,9 +123,6 @@
                 ]
             ]
         ]);
-=======
-        $this->assertSame($this->company->name, Arr::get($result, 'data.user.account.name'));
->>>>>>> 60507b32
     }
 
     /**
@@ -171,7 +163,6 @@
         }
         ';
 
-<<<<<<< HEAD
         $this->query($query)->assertJson([
             'data' => [
                 'user' => [
@@ -184,10 +175,6 @@
                 ]
             ]
         ]);
-=======
-        $this->assertSame($this->company->name, Arr::get($result, 'data.user.company.name'));
-        $this->assertSame($this->team->name, Arr::get($result, 'data.user.team.name'));
->>>>>>> 60507b32
     }
 
     /**
