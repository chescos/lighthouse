--- conflicted
+++ resolved
@@ -344,7 +344,70 @@
     /**
      * @test
      */
-<<<<<<< HEAD
+    public function itDoesNotFailWhenPropertyNameMatchesModelsNativeMethods()
+    {
+
+        $schema = '
+        type Task {
+            id: ID!
+            name: String!
+            guard: String
+        }
+        
+        type User {
+            id: ID!
+            name: String
+            tasks: [Task!]! @hasMany
+        }
+        
+        type Mutation {
+            createUser(input: CreateUserInput!): User @create(flatten: true)
+        }
+        
+        input CreateUserInput {
+            name: String
+            tasks: CreateTaskRelation
+        }
+        
+        input CreateTaskRelation {
+            create: [CreateTaskInput!]
+        }
+        
+        input CreateTaskInput {
+            name: String
+            guard: String
+        }
+        '.$this->placeholderQuery();
+        $query = '
+        mutation {
+            createUser(input: {
+                name: "foo"
+                tasks: {
+                    create: [{
+                        name: "Uniq"
+                        guard: "api"
+                    }]
+                }
+            }) {
+                id
+                name
+                tasks {
+                    id
+                    name
+                    guard
+                }
+            }
+        }
+        ';
+        $result = $this->execute($schema, $query);
+
+        $this->assertSame('api', Arr::get($result, 'data.createUser.tasks.0.guard'));
+
+    }
+
+    /**
+     * @test
+     */
     public function itCanCreateWithNewBelongsTo()
     {
         $schema = '
@@ -542,16 +605,11 @@
     public function itCanCreateWithMorphOne()
     {
         factory(User::class)->create();
-=======
-    public function itDoesNotFailWhenPropertyNameMatchesModelsNativeMethods()
-    {
->>>>>>> 0a84e820
-
-        $schema = '
-        type Task {
-            id: ID!
-            name: String!
-<<<<<<< HEAD
+
+        $schema = '
+        type Task {
+            id: ID!
+            name: String!
             hour: Hour
         }
         
@@ -637,38 +695,10 @@
         
         input CreateUserInput {
             name: String
-=======
-            guard: String
-        }
-        
-        type User {
-            id: ID!
-            name: String
-            tasks: [Task!]! @hasMany
-        }
-        
-        type Mutation {
-            createUser(input: CreateUserInput!): User @create(flatten: true)
-        }
-        
-        input CreateUserInput {
-            name: String
-            tasks: CreateTaskRelation
-        }
-        
-        input CreateTaskRelation {
-            create: [CreateTaskInput!]
-        }
-        
-        input CreateTaskInput {
-            name: String
-            guard: String
->>>>>>> 0a84e820
-        }
-        '.$this->placeholderQuery();
-        $query = '
-        mutation {
-<<<<<<< HEAD
+        }
+        '.$this->placeholderQuery();
+        $query = '
+        mutation {
             createRole(input: {
                 name: "foobar"
                 users: {
@@ -677,43 +707,22 @@
                     },
                     {
                         name: "foo"
-=======
-            createUser(input: {
-                name: "foo"
-                tasks: {
-                    create: [{
-                        name: "Uniq"
-                        guard: "api"
->>>>>>> 0a84e820
                     }]
                 }
             }) {
                 id
                 name
-<<<<<<< HEAD
                 users {
                     id
                     name
-=======
-                tasks {
-                    id
-                    name
-                    guard
->>>>>>> 0a84e820
-                }
-            }
-        }
-        ';
-        $result = $this->execute($schema, $query);
-<<<<<<< HEAD
+                }
+            }
+        }
+        ';
+        $result = $this->execute($schema, $query);
         $this->assertSame('1', Arr::get($result, 'data.createRole.id'));
         $this->assertSame('foobar', Arr::get($result, 'data.createRole.name'));
         $this->assertSame('1', Arr::get($result, 'data.createRole.users.0.id'));
         $this->assertSame('bar', Arr::get($result, 'data.createRole.users.0.name'));
-=======
-
-        $this->assertSame('api', Arr::get($result, 'data.createUser.tasks.0.guard'));
-
->>>>>>> 0a84e820
     }
 }