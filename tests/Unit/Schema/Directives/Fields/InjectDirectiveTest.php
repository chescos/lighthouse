<?php

namespace Tests\Unit\Schema\Directives\Fields;

use Tests\DBTestCase;
use Tests\Utils\Models\User;

class InjectDirectiveTest extends DBTestCase
{
    /**
     * @test
     */
    public function itCanInjectDataFromContextIntoArgs()
    {
        $user = factory(User::class)->create();
        $this->be($user);

        $this->schema = '
        type User {
            id: Int!
        }
        
        type Query {
            me: User!
                @inject(context: "user.id", name: "user_id")
                @field(resolver: "' . addslashes(self::class) . '@resolveUser")
        }
        ';
        $query = '
        {
            me {
                id
            }
        }
        ';

<<<<<<< HEAD
        $this->queryViaHttp($query);
=======
        $result = $this->postJson('graphql',['query' => $query])->json();

        $this->assertSame(1, array_get($result, 'data.me.id'));
>>>>>>> 89040d35
    }

    public function resolveUser($root, array $args): array
    {
        return [
            'id' => $args['user_id']
        ];
    }
}<|MERGE_RESOLUTION|>--- conflicted
+++ resolved
@@ -34,13 +34,9 @@
         }
         ';
 
-<<<<<<< HEAD
-        $this->queryViaHttp($query);
-=======
-        $result = $this->postJson('graphql',['query' => $query])->json();
+        $result = $this->queryViaHttp($query)->json();
 
         $this->assertSame(1, array_get($result, 'data.me.id'));
->>>>>>> 89040d35
     }
 
     public function resolveUser($root, array $args): array
