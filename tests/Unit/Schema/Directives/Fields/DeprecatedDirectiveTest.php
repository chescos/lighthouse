<?php

namespace Tests\Unit\Schema\Directives\Fields;

use Tests\TestCase;
use Illuminate\Support\Arr;
use Tests\Utils\Resolvers\Foo;

class DeprecatedDirectiveTest extends TestCase
{
    /**
     * @test
     */
    public function itCanRemoveDeprecatedFieldsFromIntrospection()
    {
        $reason = 'Use `bar` field';
        $resolver = addslashes(Foo::class).'@bar';
        $this->schema = "
        type Query {
            foo: String 
                @deprecated(reason: \"{$reason}\") 
                @field(resolver: \"{$resolver}\")
            bar: String
                @field(resolver: \"{$resolver}\")
        }
        ";

        $introspectionQuery = '
        {
            __schema {
                queryType {
                    fields {
                        name
                    }
                }
            }
        }
        ';

        $data = $this->query($introspectionQuery);
        $fields = Arr::get($data, 'data.__schema.queryType.fields');
        $this->assertCount(1, $fields);

        $includeDeprecatedIntrospectionQuery = '
        {
            __schema {
                queryType {
                    fields(includeDeprecated: true) {
                        name
                        isDeprecated
                        deprecationReason
                    }
                }
            }
        }
        ';

        $data = $this->query($includeDeprecatedIntrospectionQuery);
        $deprecatedFields = Arr::where(
            Arr::get($data, 'data.__schema.queryType.fields'),
            function ($field) {
                return $field['isDeprecated'];
            }
        );
        $this->assertCount(1, $deprecatedFields);
        $this->assertSame($reason, $deprecatedFields[0]['deprecationReason']);

        $query = '
        {
            foo
        }
        ';

<<<<<<< HEAD
        $data = $this->query($query);
        $this->assertEquals('foo.bar', Arr::get($data, 'data.foo'));
=======
        $data = $this->execute($schema, $query);
        $this->assertSame('foo.bar', Arr::get($data, 'data.foo'));
>>>>>>> 60507b32
    }
}<|MERGE_RESOLUTION|>--- conflicted
+++ resolved
@@ -37,9 +37,7 @@
         }
         ';
 
-        $data = $this->query($introspectionQuery);
-        $fields = Arr::get($data, 'data.__schema.queryType.fields');
-        $this->assertCount(1, $fields);
+        $this->query($introspectionQuery)->assertJsonCount(1, 'data.__schema.queryType.fields');
 
         $includeDeprecatedIntrospectionQuery = '
         {
@@ -55,28 +53,24 @@
         }
         ';
 
-        $data = $this->query($includeDeprecatedIntrospectionQuery);
+        $result = $this->query($includeDeprecatedIntrospectionQuery);
         $deprecatedFields = Arr::where(
-            Arr::get($data, 'data.__schema.queryType.fields'),
-            function ($field) {
+            $result->json('data.__schema.queryType.fields'),
+            function (array $field): bool {
                 return $field['isDeprecated'];
             }
         );
         $this->assertCount(1, $deprecatedFields);
         $this->assertSame($reason, $deprecatedFields[0]['deprecationReason']);
 
-        $query = '
+        $this->query('
         {
             foo
         }
-        ';
-
-<<<<<<< HEAD
-        $data = $this->query($query);
-        $this->assertEquals('foo.bar', Arr::get($data, 'data.foo'));
-=======
-        $data = $this->execute($schema, $query);
-        $this->assertSame('foo.bar', Arr::get($data, 'data.foo'));
->>>>>>> 60507b32
+        ')->assertJson([
+            'data' => [
+                'foo' => 'foo.bar'
+            ]
+        ]);
     }
 }