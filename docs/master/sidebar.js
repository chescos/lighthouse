module.exports = [{
    title: 'Getting Started',
    children: [
        'getting-started/installation',
        'getting-started/configuration',
        'getting-started/tutorial',
        'getting-started/migrating-to-lighthouse'
    ]
},
    {
        title: 'The Basics',
        children: [
            'the-basics/schema',
            'the-basics/types',
            'the-basics/fields',
            'the-basics/directives',
        ]
    },
    {
        title: 'Queries',
        children: [
            'queries/pagination',
            'queries/resolvers',
<<<<<<< HEAD
=======
            'queries/relationships',
>>>>>>> 17edf34d
            'queries/relay',
        ]
    },
    {
        title: 'Mutations',
        children: [
            ['mutations/getting-started', 'Getting Started'],
            'mutations/resolvers',
<<<<<<< HEAD
            'mutations/relay',
=======
            'mutations/relationships',
            'mutations/relay',
            'mutations/file-uploads',
>>>>>>> 17edf34d
        ]
    },
    {
        title: 'Subscriptions',
        children: [
            ['subscriptions/getting-started', 'Getting Started'],
            'subscriptions/defining-fields',
            'subscriptions/trigger-subscriptions',
            'subscriptions/filtering-subscriptions',
        ]
    },
    {
        title: 'Custom Directives',
        children: [
            ['custom-directives/getting-started', 'Getting Started'],
            'custom-directives/node-directives',
            'custom-directives/field-directives',
            'custom-directives/argument-directives',
        ]
    },
    {
        title: 'Security',
        children: [
            ['security/getting-started', 'Getting Started'],
            'security/authentication',
            'security/authorization',
            'security/validation',
        ]
    },
    {
        title: 'Performance',
        children: [
            ['performance/getting-started', 'Getting Started'],
            'performance/deferred',
            'performance/tracing',
        ]
    },
    {
        title: "Testing",
        children: [
            ['testing/getting-started', 'Getting Started'],
            'testing/playground',
            'testing/integration',
            'testing/unit',
            'testing/mocking',
        ],
    },
    {
        title: "Package Development",
        children: [
            ['package-development/getting-started', 'Getting Started'],
            'package-development/schema',
            'package-development/request',
<<<<<<< HEAD
            'package-development/directives',
=======
            'package-development/events',
            'package-development/directives',
            'package-development/resolver',
>>>>>>> 17edf34d

        ],
    },
    {
        title: 'API Reference',
        children: [
            'api-reference/directives',
            'api-reference/resolvers',
            'api-reference/scalars',
            'api-reference/events',
        ]
    },

    { // TODO: remove this section
        title: 'Guides',
        children: [
            'guides/schema-organisation',
            'guides/relay',
<<<<<<< HEAD
            'guides/auth',
            'guides/validation',
            'guides/relationships',
            'guides/file-uploads',
            'guides/error-handling',
            'guides/plugin-development',
=======
            'guides/error-handling',
>>>>>>> 17edf34d
            'guides/native-php-types'
        ]
    },
];<|MERGE_RESOLUTION|>--- conflicted
+++ resolved
@@ -21,10 +21,7 @@
         children: [
             'queries/pagination',
             'queries/resolvers',
-<<<<<<< HEAD
-=======
             'queries/relationships',
->>>>>>> 17edf34d
             'queries/relay',
         ]
     },
@@ -33,13 +30,9 @@
         children: [
             ['mutations/getting-started', 'Getting Started'],
             'mutations/resolvers',
-<<<<<<< HEAD
-            'mutations/relay',
-=======
             'mutations/relationships',
             'mutations/relay',
             'mutations/file-uploads',
->>>>>>> 17edf34d
         ]
     },
     {
@@ -93,13 +86,9 @@
             ['package-development/getting-started', 'Getting Started'],
             'package-development/schema',
             'package-development/request',
-<<<<<<< HEAD
-            'package-development/directives',
-=======
             'package-development/events',
             'package-development/directives',
             'package-development/resolver',
->>>>>>> 17edf34d
 
         ],
     },
@@ -118,16 +107,7 @@
         children: [
             'guides/schema-organisation',
             'guides/relay',
-<<<<<<< HEAD
-            'guides/auth',
-            'guides/validation',
-            'guides/relationships',
-            'guides/file-uploads',
             'guides/error-handling',
-            'guides/plugin-development',
-=======
-            'guides/error-handling',
->>>>>>> 17edf34d
             'guides/native-php-types'
         ]
     },
