<?php

namespace Nuwave\Lighthouse\Subscriptions;

use GraphQL\Error\SyntaxError;
use GraphQL\Language\Parser;
use GraphQL\Language\AST\Node;
use Illuminate\Support\Collection;
use GraphQL\Language\AST\FieldNode;
use GraphQL\Language\AST\OperationDefinitionNode;
use Nuwave\Lighthouse\Schema\Types\GraphQLSubscription;
use Nuwave\Lighthouse\Schema\Types\NotFoundSubscription;
use Nuwave\Lighthouse\Subscriptions\Contracts\ContextSerializer;

class SubscriptionRegistry
{
    /**
     * @var ContextSerializer
     */
    protected $serializer;

    /**
     * @var StorageManager
     */
    protected $storage;

    /**
     * A map from operation names to channel names.
     *
     * @var string[]
     */
    protected $subscribers = [];

    /**
     * Active subscription fields of the schema.
     *
     * @var GraphQLSubscription[]
     */
    protected $subscriptions = [];

    /**
     * @param ContextSerializer $serializer
     * @param StorageManager    $storage
     */
    public function __construct(ContextSerializer $serializer, StorageManager $storage)
    {
        $this->serializer = $serializer;
        $this->storage = $storage;
    }

    /**
     * Add subscription to registry.
     *
     * @param GraphQLSubscription $subscription
     * @param string              $field
     *
     * @return SubscriptionRegistry
     */
    public function register(GraphQLSubscription $subscription, string $field): self
    {
        $this->subscriptions[$field] = $subscription;

        return $this;
    }

    /**
     * Check if subscription is registered.
     *
     * @param string $key
     *
     * @return bool
     */
    public function has(string $key): bool
    {
        return isset($this->subscriptions[$key]);
    }

    /**
     * Get subscription keys.
     *
     * @return string[]
     */
    public function keys(): array
    {
        return array_keys($this->subscriptions);
    }

    /**
     * Get instance of subscription.
     *
     * @param string $key
     *
     * @return GraphQLSubscription
     */
    public function subscription(string $key): GraphQLSubscription
    {
        return $this->subscriptions[$key];
    }

    /**
     * Add subscription to registry.
     *
     * @param Subscriber $subscriber
     * @param string     $channel
     *
     * @return $this
     */
    public function subscriber(Subscriber $subscriber, string $channel): self
    {
        if ($subscriber->channel) {
            $this->storage->storeSubscriber($subscriber, $channel);
        }

        $this->subscribers[$subscriber->operationName] = $subscriber->channel;

        return $this;
    }

    /**
     * Get registered subscriptions.
     *
     * @param Subscriber $subscriber
     *
     * @throws SyntaxError
     *
     * @return Collection
     */
    public function subscriptions(Subscriber $subscriber): Collection
    {
        // A subscription can be fired w/out a request so we must make
        // sure the schema has been generated.
        app('graphql')->prepSchema();

        $documentNode = Parser::parse($subscriber->queryString, [
            'noLocation' => true,
        ]);

<<<<<<< HEAD
        return collect($documentNode->definitions)
            ->filter(function (Node $node): bool {
                return $node instanceof OperationDefinitionNode;
            })
            ->filter(function (OperationDefinitionNode $node): bool {
                return 'subscription' === $node->operation;
            })
            ->flatMap(function (OperationDefinitionNode $node) {
                return collect($node->selectionSet->selections)
                    ->map(function (FieldNode $field): string {
                        return $field->name->value;
                    })
                    ->toArray();
            })
            ->map(function ($subscriptionField): GraphQLSubscription {
                return array_get(
                    $this->subscriptions,
                    $subscriptionField,
                    new NotFoundSubscription()
                );
            });
=======
        return collect($documentNode->definitions)->filter(function (Node $node) {
            return $node instanceof OperationDefinitionNode;
        })->filter(function (OperationDefinitionNode $node) {
            return $node->operation === 'subscription';
        })->flatMap(function (OperationDefinitionNode $node) {
            return collect($node->selectionSet->selections)->map(function (FieldNode $field) {
                return $field->name->value;
            })->toArray();
        })->map(function ($subscriptionField) {
            return array_get(
                $this->subscriptions,
                $subscriptionField,
                new NotFoundSubscription()
            );
        });
>>>>>>> 60507b32
    }

    /**
     * Get all current subscribers.
     *
     * @return string[]
     */
    public function toArray(): array
    {
        return $this->subscribers;
    }

    /**
     * Reset collection of subscribers.
     *
     * @return void
     */
    public function reset(): void
    {
        $this->subscribers = [];
    }
}<|MERGE_RESOLUTION|>--- conflicted
+++ resolved
@@ -135,13 +135,12 @@
             'noLocation' => true,
         ]);
 
-<<<<<<< HEAD
         return collect($documentNode->definitions)
             ->filter(function (Node $node): bool {
                 return $node instanceof OperationDefinitionNode;
             })
             ->filter(function (OperationDefinitionNode $node): bool {
-                return 'subscription' === $node->operation;
+                return $node->operation === 'subscription';
             })
             ->flatMap(function (OperationDefinitionNode $node) {
                 return collect($node->selectionSet->selections)
@@ -157,23 +156,6 @@
                     new NotFoundSubscription()
                 );
             });
-=======
-        return collect($documentNode->definitions)->filter(function (Node $node) {
-            return $node instanceof OperationDefinitionNode;
-        })->filter(function (OperationDefinitionNode $node) {
-            return $node->operation === 'subscription';
-        })->flatMap(function (OperationDefinitionNode $node) {
-            return collect($node->selectionSet->selections)->map(function (FieldNode $field) {
-                return $field->name->value;
-            })->toArray();
-        })->map(function ($subscriptionField) {
-            return array_get(
-                $this->subscriptions,
-                $subscriptionField,
-                new NotFoundSubscription()
-            );
-        });
->>>>>>> 60507b32
     }
 
     /**
