--- conflicted
+++ resolved
@@ -31,53 +31,33 @@
 
     /** @var NodeFactory */
     protected $nodeFactory;
-<<<<<<< HEAD
     
     /** @var NodeRegistry */
     protected $nodeRegistry;
     
-=======
-
     /** @var DefinitionNodeConverter */
     protected $definitionNodeConverter;
-
-    const DEFINITION_WEIGHTS = [
-        \GraphQL\Language\AST\ScalarTypeDefinitionNode::class => 0,
-        \GraphQL\Language\AST\InterfaceTypeDefinitionNode::class => 1,
-        \GraphQL\Language\AST\UnionTypeDefinitionNode::class => 2,
-    ];
-
->>>>>>> 8fd600a3
-    /**
-     * SchemaBuilder constructor.
+    /**
      * @param TypeRegistry $typeRegistry
      * @param ValueFactory $valueFactory
      * @param NodeFactory $nodeFactory
-<<<<<<< HEAD
      * @param NodeRegistry $nodeRegistry
+     * @param DefinitionNodeConverter $definitionNodeConverter
      */
     public function __construct(
         TypeRegistry $typeRegistry,
         ValueFactory $valueFactory,
         NodeFactory $nodeFactory,
         NodeRegistry $nodeRegistry
+        DefinitionNodeConverter $definitionNodeConverter
     ) {
         $this->typeRegistry = $typeRegistry;
         $this->valueFactory = $valueFactory;
         $this->nodeFactory = $nodeFactory;
         $this->nodeRegistry = $nodeRegistry;
-=======
-     * @param DefinitionNodeConverter $definitionNodeConverter
-     */
-    public function __construct(TypeRegistry $typeRegistry, ValueFactory $valueFactory, NodeFactory $nodeFactory, DefinitionNodeConverter $definitionNodeConverter)
-    {
-        $this->typeRegistry = $typeRegistry;
-        $this->valueFactory = $valueFactory;
-        $this->nodeFactory = $nodeFactory;
         $this->definitionNodeConverter = $definitionNodeConverter;
->>>>>>> 8fd600a3
-    }
-    
+    }
+
     /**
      * Build an executable schema from AST.
      *
@@ -199,7 +179,6 @@
      */
     protected function convertDirectives(DocumentAST $document): Collection
     {
-<<<<<<< HEAD
         return $document->directiveDefinitions()->map(
             function (DirectiveDefinitionNode $directive) {
                 return new Directive([
@@ -212,7 +191,7 @@
                             'name' => $argument->name->value,
                             'defaultValue' => data_get($argument, 'defaultValue.value', null),
                             'description' => $argument->description,
-                            'type' => NodeResolver::resolve($argument->type),
+                            'type' => $this->definitionNodeConverter->toType($argument->type),
                         ]);
                     })->toArray(),
                     'astNode' => $directive,
@@ -237,24 +216,5 @@
                         return 'Node' === $interface->name->value;
                     });
             });
-=======
-        return $document->directiveDefinitions()->map(function (DirectiveDefinitionNode $directive) {
-            return new Directive([
-                'name' => $directive->name->value,
-                'locations' => collect($directive->locations)->map(function ($location) {
-                    return $location->value;
-                })->toArray(),
-                'args' => collect($directive->arguments)->map(function (InputValueDefinitionNode $argument) {
-                    return new FieldArgument([
-                        'name' => $argument->name->value,
-                        'defaultValue' => data_get($argument, 'defaultValue.value', null),
-                        'description' => $argument->description,
-                        'type' => $this->definitionNodeConverter->toType($argument->type),
-                    ]);
-                })->toArray(),
-                'astNode' => $directive,
-            ]);
-        });
->>>>>>> 8fd600a3
     }
 }