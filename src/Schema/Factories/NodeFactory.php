<?php

namespace Nuwave\Lighthouse\Schema\Factories;

use GraphQL\Language\AST\EnumTypeDefinitionNode;
use GraphQL\Language\AST\EnumValueDefinitionNode;
use GraphQL\Language\AST\InputObjectTypeDefinitionNode;
use GraphQL\Language\AST\InterfaceTypeDefinitionNode;
use GraphQL\Language\AST\ObjectTypeDefinitionNode;
use GraphQL\Language\AST\ScalarTypeDefinitionNode;
use GraphQL\Language\AST\UnionTypeDefinitionNode;
use GraphQL\Type\Definition\EnumType;
use GraphQL\Type\Definition\InputObjectType;
use GraphQL\Type\Definition\InterfaceType;
use GraphQL\Type\Definition\ObjectType;
use GraphQL\Type\Definition\ScalarType;
use GraphQL\Type\Definition\Type;
use Nuwave\Lighthouse\Schema\Resolvers\ScalarResolver;
use Nuwave\Lighthouse\Schema\Values\NodeValue;
use Nuwave\Lighthouse\Support\Contracts\NodeMiddleware;
use Nuwave\Lighthouse\Support\Traits\HandlesDirectives;
use Nuwave\Lighthouse\Support\Traits\HandlesTypes;

class NodeFactory
{
    use HandlesDirectives, HandlesTypes;

    /**
     * Transform node to type.
     *
     * @param NodeValue $value
     *
     * @return Type
     * @throws \Exception
     */
    public function handle(NodeValue $value)
    {
        $value->setType(
            $this->hasTypeResolver($value)
                ? $this->resolveTypeViaDirective($value)
                : $this->resolveType($value)
        );

        return $this->applyMiddleware($value)->getType();
    }

    /**
     * Check if node has a type resolver directive.
     *
     * @param NodeValue $value
     *
     * @return bool
     */
    protected function hasTypeResolver(NodeValue $value)
    {
        return graphql()->directives()->hasNodeResolver($value->getNode());
    }

    /**
     * Use directive resolver to transform type.
     *
     * @param NodeValue $value
     *
     * @return Type
     */
    protected function resolveTypeViaDirective(NodeValue $value)
    {
<<<<<<< HEAD
        return graphql()->directives()->forNode($value->getNode())
            ->resolveNode($value);
=======
        return graphql()->directives()
            ->forNode($value->getNode())
            ->resolveNode($value)
            ->getType();
>>>>>>> e9a4f8b4
    }

    /**
     * Transform value to type.
     *
     * @param NodeValue $value
     *
     * @return Type
     */
    protected function resolveType(NodeValue $value)
    {
        // We do not have to consider TypeExtensionNode since they
        // are merged before we get here
        switch (get_class($value->getNode())) {
            case EnumTypeDefinitionNode::class:
                return $this->enum($value);
            case ScalarTypeDefinitionNode::class:
                return $this->scalar($value);
            case InterfaceTypeDefinitionNode::class:
                return $this->interface($value);
            case ObjectTypeDefinitionNode::class:
                return $this->objectType($value);
            case InputObjectTypeDefinitionNode::class:
                return $this->inputObjectType($value);
            case UnionTypeDefinitionNode::class:
                throw new \Exception('Union types need to have the @union directive defined to resolve them.');
            default:
                throw new \Exception("Unknown type for Node [{$value->getNodeName()}]");
        }
    }

    /**
     * Resolve enum definition to type.
     *
     * @param NodeValue $value
     *
     * @return EnumType
     */
    protected function enum(NodeValue $value)
    {
        return new EnumType([
            'name' => $value->getNodeName(),
            'values' => collect($value->getNode()->values)
                ->mapWithKeys(function (EnumValueDefinitionNode $field) {
                    $directive = $this->fieldDirective($field, 'enum');

                    if (!$directive) {
                        return [];
                    }

                    return [$field->name->value => [
                        'value' => $this->directiveArgValue($directive, 'value'),
                        'description' => $this->safeDescription($field->description),
                    ]];
                })->toArray(),
        ]);
    }

    /**
     * Resolve scalar definition to type.
     *
     * @param NodeValue $value
     *
     * @return ScalarType
     */
    protected function scalar(NodeValue $value)
    {
        return ScalarResolver::resolve($value)->getType();
    }

    /**
     * Resolve interface definition to type.
     *
     * @param NodeValue $value
     *
     * @return InterfaceType
     */
    protected function interface(NodeValue $value)
    {
        return new InterfaceType([
            'name' => $value->getNodeName(),
            'fields' => $this->getFields($value),
        ]);
    }

    /**
     * Resolve object type definition to type.
     *
     * @param NodeValue $value
     *
     * @return ObjectType
     */
    protected function objectType(NodeValue $value)
    {
        return new ObjectType([
            'name' => $value->getNodeName(),
            'fields' => function () use ($value) {
                return $this->getFields($value);
            },
            'interfaces' => function () use ($value) {
                return $value->getInterfaceNames()->map(function ($interfaceName) {
                    return graphql()->types()->get($interfaceName);
                })->toArray();
            },
        ]);
    }

    /**
     * Resolve input type definition to type.
     *
     * @param NodeValue $value
     *
     * @return InputObjectType
     */
    protected function inputObjectType(NodeValue $value)
    {
        return new InputObjectType([
            'name' => $value->getNodeName(),
            'fields' => function () use ($value) {
                return $this->getFields($value);
            },
        ]);
<<<<<<< HEAD

        return $value->setType($inputType);
    }

    /**
     * Resolve client directive.
     *
     * @param NodeValue $value
     *
     * @return NodeValue
     */
    public function clientDirective(NodeValue $value)
    {
        $node = $value->getNode();
        $args = $node->arguments
            ? collect($node->arguments)->map(function ($input) {
                return new FieldArgument([
                    'name' => data_get($input, 'name.value'),
                    'defaultValue' => data_get($input, 'defaultValue.value'),
                    'description' => data_get($input, 'description'),
                    'type' => NodeResolver::resolve(data_get($input, 'type')),
                ]);
            })->toArray()
            : null;

        $directive = new Directive([
            'name' => $node->name->value,
            'locations' => collect($node->locations)->map(function ($location) {
                return $location->value;
            })->toArray(),
            'args' => $args,
            'astNode' => $node,
        ]);

        return $value->setType($directive);
    }

    /**
     * Extend type definition.
     *
     * @param NodeValue $value
     *
     * @return NodeValue
     */
    public function extend(NodeValue $value)
    {
        $value->setNode(
            $value->getNode()->definition
        );

        $type = $value->getType();
        $originalFields = value($type->config['fields']);
        $type->config['fields'] = function () use ($originalFields, $value) {
            return array_merge($originalFields, $this->getFields($value));
        };

        return $value;
    }

    /**
     * Attach interfaces to type.
     *
     * @param NodeValue $value
     *
     * @return NodeValue
     */
    protected function attachInterfaces(NodeValue $value)
    {
        $type = $value->getType();
        $type->config['interfaces'] = function () use ($value) {
            return collect($value->getInterfaces())->map(function ($interface) {
                return graphql()->types()->instance($interface);
            })->filter()->toArray();
        };

        return $value;
=======
>>>>>>> e9a4f8b4
    }

    /**
     * Apply node middleware.
     *
     * @param NodeValue $value
     *
     * @return NodeValue
     */
    protected function applyMiddleware(NodeValue $value)
    {
        return graphql()->directives()->nodeMiddleware($value->getNode())
<<<<<<< HEAD
            ->reduce(function ($value, $middleware) {
=======
            ->reduce(function (NodeValue $value, NodeMiddleware $middleware) {
>>>>>>> e9a4f8b4
                return $middleware->handleNode($value);
            }, $value);
    }
}<|MERGE_RESOLUTION|>--- conflicted
+++ resolved
@@ -65,15 +65,10 @@
      */
     protected function resolveTypeViaDirective(NodeValue $value)
     {
-<<<<<<< HEAD
-        return graphql()->directives()->forNode($value->getNode())
-            ->resolveNode($value);
-=======
         return graphql()->directives()
             ->forNode($value->getNode())
             ->resolveNode($value)
             ->getType();
->>>>>>> e9a4f8b4
     }
 
     /**
@@ -120,7 +115,7 @@
                 ->mapWithKeys(function (EnumValueDefinitionNode $field) {
                     $directive = $this->fieldDirective($field, 'enum');
 
-                    if (!$directive) {
+                    if (! $directive) {
                         return [];
                     }
 
@@ -196,102 +191,19 @@
                 return $this->getFields($value);
             },
         ]);
-<<<<<<< HEAD
-
-        return $value->setType($inputType);
-    }
-
-    /**
-     * Resolve client directive.
+    }
+
+    /**
+     * Apply node middleware.
      *
      * @param NodeValue $value
      *
      * @return NodeValue
      */
-    public function clientDirective(NodeValue $value)
-    {
-        $node = $value->getNode();
-        $args = $node->arguments
-            ? collect($node->arguments)->map(function ($input) {
-                return new FieldArgument([
-                    'name' => data_get($input, 'name.value'),
-                    'defaultValue' => data_get($input, 'defaultValue.value'),
-                    'description' => data_get($input, 'description'),
-                    'type' => NodeResolver::resolve(data_get($input, 'type')),
-                ]);
-            })->toArray()
-            : null;
-
-        $directive = new Directive([
-            'name' => $node->name->value,
-            'locations' => collect($node->locations)->map(function ($location) {
-                return $location->value;
-            })->toArray(),
-            'args' => $args,
-            'astNode' => $node,
-        ]);
-
-        return $value->setType($directive);
-    }
-
-    /**
-     * Extend type definition.
-     *
-     * @param NodeValue $value
-     *
-     * @return NodeValue
-     */
-    public function extend(NodeValue $value)
-    {
-        $value->setNode(
-            $value->getNode()->definition
-        );
-
-        $type = $value->getType();
-        $originalFields = value($type->config['fields']);
-        $type->config['fields'] = function () use ($originalFields, $value) {
-            return array_merge($originalFields, $this->getFields($value));
-        };
-
-        return $value;
-    }
-
-    /**
-     * Attach interfaces to type.
-     *
-     * @param NodeValue $value
-     *
-     * @return NodeValue
-     */
-    protected function attachInterfaces(NodeValue $value)
-    {
-        $type = $value->getType();
-        $type->config['interfaces'] = function () use ($value) {
-            return collect($value->getInterfaces())->map(function ($interface) {
-                return graphql()->types()->instance($interface);
-            })->filter()->toArray();
-        };
-
-        return $value;
-=======
->>>>>>> e9a4f8b4
-    }
-
-    /**
-     * Apply node middleware.
-     *
-     * @param NodeValue $value
-     *
-     * @return NodeValue
-     */
     protected function applyMiddleware(NodeValue $value)
     {
         return graphql()->directives()->nodeMiddleware($value->getNode())
-<<<<<<< HEAD
-            ->reduce(function ($value, $middleware) {
-=======
             ->reduce(function (NodeValue $value, NodeMiddleware $middleware) {
->>>>>>> e9a4f8b4
                 return $middleware->handleNode($value);
             }, $value);
     }
