<?php

namespace Nuwave\Lighthouse\Schema\Factories;

use GraphQL\Language\AST\DirectiveNode;
<<<<<<< HEAD
use GraphQL\Type\Definition\ResolveInfo;
use GraphQL\Language\AST\NonNullTypeNode;
use GraphQL\Type\Definition\FieldDefinition;
=======
>>>>>>> fb2ae4eb
use GraphQL\Language\AST\FieldDefinitionNode;
use GraphQL\Language\AST\InputObjectTypeDefinitionNode;
use GraphQL\Language\AST\InputValueDefinitionNode;
use GraphQL\Language\AST\ListTypeNode;
use GraphQL\Language\AST\Node;
use GraphQL\Language\AST\NodeList;
use Nuwave\Lighthouse\Schema\AST\DocumentAST;
use Nuwave\Lighthouse\Support\Traits\HandlesDirectives;

class RuleFactory
{
    use HandlesDirectives;

    protected $resolved = [];

    protected $nestedInputs = [];

    /**
     * Build list of rules for field.
     *
     * @param DocumentAST $documentAST
     * @param array $variables
     * @param string $fieldName
     * @param string $parentType
     * @return array
     */
    public function build(DocumentAST $documentAST, array $variables, string $fieldName, string $parentType)
    {
<<<<<<< HEAD
        $mutationField = $this->getMutationField($documentAST, $fieldName);
        $rules = $this->buildMutationRules($mutationField);

        $inputRules = $this->buildRules(
            $documentAST,
            $mutationField,
            array_keys(array_dot($variables)),
            true
        );

        $nestedRules = $this->buildRules(
            $documentAST,
            $mutationField,
            $this->nestedInputs,
            false
        );

        $rules = $rules->merge($inputRules->all())->merge($nestedRules->all());

        return $rules->all();
    }

    /**
     * Build rules for mutation arguments.
     *
     * @param FieldDefinitionNode $mutationField
     *
     * @return \Illuminate\Support\Collection
     */
    protected function buildMutationRules(FieldDefinitionNode $mutationField)
    {
        $mutationArgs = data_get($mutationField, 'arguments');
        $mutationRules = $mutationArgs ? collect($this->getFieldRules($mutationArgs)) : collect();

        if ($mutationArgs) {
            collect($mutationField->arguments)->filter(function (InputValueDefinitionNode $arg) {
                return data_get($arg, 'type') instanceof NonNullTypeNode;
            })->each(function (InputValueDefinitionNode $arg) {
                if ($name = data_get($arg, 'name.value')) {
                    $this->nestedInputs = array_merge($this->nestedInputs, [
                        "{$name}.dummy",
                    ]);
                }
            });
        }

        return $mutationRules;
    }
=======
        $rules = collect();

        $fieldDefinition = collect($documentAST->objectTypeDefinition($parentType)->fields)
            ->first(function (FieldDefinitionNode $fieldDefinition) use ($fieldName) {
                return $fieldName === $fieldDefinition->name->value;
            });
>>>>>>> fb2ae4eb

    /**
     * Build rules from key(s).
     *
     * @param DocumentAST         $documentAST
     * @param FieldDefinitionNode $mutationField,
     * @param array               $keys
     * @param bool                $traverseOne
     *
     * @return \Illuminate\Support\Collection
     */
    protected function buildRules(
        DocumentAST $documentAST,
        FieldDefinitionNode $mutationField,
        $keys,
        $traverseOne
    ) {
        $rules = collect();

        collect($keys)->sortByDesc(function ($key) {
            return strlen($key);
<<<<<<< HEAD
        })->each(function ($key) use ($documentAST, $mutationField, &$rules, $traverseOne) {
=======
        })->each(function ($key) use ($documentAST, $fieldDefinition, &$rules) {
>>>>>>> fb2ae4eb
            $paths = collect(explode('.', $key))->reject(function ($key) {
                return is_numeric($key);
            })->values();

            while ($paths->isNotEmpty()) {
                $fullPath = $paths->implode('.');
                $rules = $rules->merge($this->getRulesForPath(
                    $documentAST,
<<<<<<< HEAD
                    $mutationField,
                    $fullPath,
                    $traverseOne
=======
                    $fieldDefinition,
                    $paths->implode('.')
>>>>>>> fb2ae4eb
                ));

                $paths->pop();
            }
        });

<<<<<<< HEAD
        return $rules;
=======
        $mutationArgs = data_get($fieldDefinition, 'arguments');

        return $mutationArgs
            ? $rules->merge($this->getFieldRules($mutationArgs))->toArray()
            : $rules->toArray();
>>>>>>> fb2ae4eb
    }

    /**
     * Push resolved path.
     *
     * @param string $path
     *
     * @return array
     */
    protected function pushResolvedPath($path)
    {
        if (is_null($path)) {
            return $this->resolved;
        }

        $this->resolved = array_unique(array_merge($this->resolved, [$path]));

        return $this->resolved;
    }

    /**
     * Get mutation field by name.
     *
     * @param DocumentAST $documentAST
     * @param string      $fieldName
     *
     * @return FieldDefinitionNode
     */
    protected function getMutationField(DocumentAST $documentAST, $fieldName)
    {
        return collect($documentAST->mutationTypeDefinition()->fields)
            ->first(function (FieldDefinitionNode $field) use ($fieldName) {
                return $field->name->value === $fieldName;
            });
    }

    /**
     * Get nested validation rules.
     *
     * @param DocumentAST $documentAST
     * @param FieldDefinitionNode $mutationField
     * @param array $flatInput
     *
     * @return array
     */
    protected function getNestedRules(
        DocumentAST $documentAST,
        FieldDefinitionNode $mutationField,
        array $flatInput
    )
    {
        return collect($flatInput)
            ->flip()
            ->flatMap(function ($path) use ($documentAST, $mutationField) {
<<<<<<< HEAD
                return $this->getRulesForPath($documentAST, $mutationField, $path, false);
            })->filter()->toArray();
=======
                return $this->getRulesForPath($documentAST, $mutationField, $path);
            })
            ->filter()
            ->toArray();
>>>>>>> fb2ae4eb
    }

    /**
     * Generate rules for nested input object.
     *
     * @param DocumentAST $documentAST
     * @param FieldDefinitionNode $field
<<<<<<< HEAD
     * @param string              $path
     * @param bool                $traverseOne
=======
     * @param string $path
>>>>>>> fb2ae4eb
     *
     * @return array|null
     */
<<<<<<< HEAD
    protected function getRulesForPath(
        DocumentAST $documentAST,
        FieldDefinitionNode $field,
        $path,
        $traverseOne
    ) {
=======
    protected function getRulesForPath(DocumentAST $documentAST, FieldDefinitionNode $field, string $path)
    {
>>>>>>> fb2ae4eb
        $inputPath = explode('.', $path);
        $pathKey = implode('.', $inputPath);

        if (in_array($pathKey, $this->resolved)) {
            // We've already resolved this path so bail out.
            return null;
        }

        $resolvedPath = collect();

        /** @var InputValueDefinitionNode $input */
        $input = collect($inputPath)->reduce(function ($node, $path) use ($documentAST, $resolvedPath) {
            if (is_null($node)) {
                $resolvedPath->push($path);

                return null;
            }

            if ($this->includesList($node)) {
                $resolvedPath->push('*');
            }

            $resolvedPath->push($path);
            $arguments = null;

            if ($node instanceof InputObjectTypeDefinitionNode) {
                $arguments = $node->fields;
            } elseif ($node instanceof InputValueDefinitionNode) {
                $inputType = $documentAST->inputObjectTypeDefinition($this->unwrapType($node->type)->name->value);
                $arguments = $inputType ? $inputType->fields : null;
            } elseif ($node instanceof FieldDefinitionNode) {
                $arguments = $node->arguments;
            } else {
                $node = $this->unwrapType($node);
                $arguments = data_get($node, 'arguments', data_get($node, 'fields'));
            }

            if (!$arguments) {
                return null;
            }

            return collect($arguments)->first(function ($arg) use ($path) {
                return $arg->name->value === $path;
            });
        }, $field);

<<<<<<< HEAD
        if (! $input) {
            array_pop($inputPath);

            return $this->getRulesForPath(
                $documentAST,
                $field,
                implode('.', $inputPath),
                false
            );
        }

        if ($traverseOne && $input instanceof NonNullTypeNode) {
            $this->nestedInputs = array_merge($this->nestedInputs, [
                "{$path}.dummy",
            ]);
=======
        if (!$input) {
            return $this->getRulesForPath($documentAST, $field, $pathKey);
>>>>>>> fb2ae4eb
        }

        $list = $this->includesList($input);
        $type = $this->unwrapType($input);
        $inputType = $documentAST->inputObjectTypeDefinition($type->name->value);

        return $inputType ? $this->getFieldRules($inputType->fields, $resolvedPath->implode('.'), $list) : null;
    }

    /**
     * Get rules for mutation field.
     *
     * @param NodeList $nodes
     * @param string|null $path
     * @param bool $list
     *
     * @return array
     */
    protected function getFieldRules(NodeList $nodes, string $path = null, bool $list = false): array
    {
        $rules = collect($nodes)->map(function (InputValueDefinitionNode $arg) use ($path, $list) {
            $directive = collect($arg->directives)->first(function (DirectiveNode $node) use ($path) {
                return 'rules' === $node->name->value;
            });

            if (!$directive) {
                return null;
            }

            $rules = $this->directiveArgValue($directive, 'apply', []);
            $path = $list && !empty($path) ? $path . '.*' : $path;
            $path = $path ? "{$path}.{$arg->name->value}" : $arg->name->value;

            return empty($rules) ? null : compact('path', 'rules');
        })->filter()->mapWithKeys(function ($ruleSet) {
            return [$ruleSet['path'] => $ruleSet['rules']];
        })->toArray();

        $this->pushResolvedPath($path);

        return $rules;
    }

    /**
     * Unwrap input argument type.
     *
     * @param Node $node
     *
     * @return Node
     */
    protected function unwrapType(Node $node): Node
    {
        if (!data_get($node, 'type')) {
            return $node;
        } elseif (!data_get($node, 'type.name')) {
            return $this->unwrapType($node->type);
        }

        return $node->type;
    }

    /**
     * Check if arg includes a list.
     *
     * @param Node $arg
     *
     * @return bool
     */
    protected function includesList(Node $arg): bool
    {
        $type = data_get($arg, 'type');

        if ($type instanceof ListTypeNode) {
            return true;
        } elseif (!is_null($type)) {
            return $this->includesList($type);
        }

        return false;
    }
}<|MERGE_RESOLUTION|>--- conflicted
+++ resolved
@@ -2,20 +2,17 @@
 
 namespace Nuwave\Lighthouse\Schema\Factories;
 
+use GraphQL\Language\AST\Node;
+use GraphQL\Language\AST\NodeList;
+use GraphQL\Language\AST\ListTypeNode;
 use GraphQL\Language\AST\DirectiveNode;
-<<<<<<< HEAD
 use GraphQL\Type\Definition\ResolveInfo;
 use GraphQL\Language\AST\NonNullTypeNode;
 use GraphQL\Type\Definition\FieldDefinition;
-=======
->>>>>>> fb2ae4eb
 use GraphQL\Language\AST\FieldDefinitionNode;
+use Nuwave\Lighthouse\Schema\AST\DocumentAST;
+use GraphQL\Language\AST\InputValueDefinitionNode;
 use GraphQL\Language\AST\InputObjectTypeDefinitionNode;
-use GraphQL\Language\AST\InputValueDefinitionNode;
-use GraphQL\Language\AST\ListTypeNode;
-use GraphQL\Language\AST\Node;
-use GraphQL\Language\AST\NodeList;
-use Nuwave\Lighthouse\Schema\AST\DocumentAST;
 use Nuwave\Lighthouse\Support\Traits\HandlesDirectives;
 
 class RuleFactory
@@ -29,15 +26,13 @@
     /**
      * Build list of rules for field.
      *
-     * @param DocumentAST $documentAST
-     * @param array $variables
-     * @param string $fieldName
-     * @param string $parentType
-     * @return array
-     */
-    public function build(DocumentAST $documentAST, array $variables, string $fieldName, string $parentType)
-    {
-<<<<<<< HEAD
+     * @param array       $variables
+     * @param ResolveInfo $info
+     *
+     * @return array
+     */
+    public function build(DocumentAST $documentAST, array $variables, $fieldName)
+    {
         $mutationField = $this->getMutationField($documentAST, $fieldName);
         $rules = $this->buildMutationRules($mutationField);
 
@@ -86,14 +81,6 @@
 
         return $mutationRules;
     }
-=======
-        $rules = collect();
-
-        $fieldDefinition = collect($documentAST->objectTypeDefinition($parentType)->fields)
-            ->first(function (FieldDefinitionNode $fieldDefinition) use ($fieldName) {
-                return $fieldName === $fieldDefinition->name->value;
-            });
->>>>>>> fb2ae4eb
 
     /**
      * Build rules from key(s).
@@ -115,11 +102,7 @@
 
         collect($keys)->sortByDesc(function ($key) {
             return strlen($key);
-<<<<<<< HEAD
         })->each(function ($key) use ($documentAST, $mutationField, &$rules, $traverseOne) {
-=======
-        })->each(function ($key) use ($documentAST, $fieldDefinition, &$rules) {
->>>>>>> fb2ae4eb
             $paths = collect(explode('.', $key))->reject(function ($key) {
                 return is_numeric($key);
             })->values();
@@ -128,29 +111,16 @@
                 $fullPath = $paths->implode('.');
                 $rules = $rules->merge($this->getRulesForPath(
                     $documentAST,
-<<<<<<< HEAD
                     $mutationField,
                     $fullPath,
                     $traverseOne
-=======
-                    $fieldDefinition,
-                    $paths->implode('.')
->>>>>>> fb2ae4eb
                 ));
 
                 $paths->pop();
             }
         });
 
-<<<<<<< HEAD
         return $rules;
-=======
-        $mutationArgs = data_get($fieldDefinition, 'arguments');
-
-        return $mutationArgs
-            ? $rules->merge($this->getFieldRules($mutationArgs))->toArray()
-            : $rules->toArray();
->>>>>>> fb2ae4eb
     }
 
     /**
@@ -190,9 +160,9 @@
     /**
      * Get nested validation rules.
      *
-     * @param DocumentAST $documentAST
+     * @param DocumentAST         $documentAST
      * @param FieldDefinitionNode $mutationField
-     * @param array $flatInput
+     * @param array               $flatInput
      *
      * @return array
      */
@@ -200,47 +170,29 @@
         DocumentAST $documentAST,
         FieldDefinitionNode $mutationField,
         array $flatInput
-    )
-    {
-        return collect($flatInput)
-            ->flip()
+    ) {
+        return collect($flatInput)->flip()
             ->flatMap(function ($path) use ($documentAST, $mutationField) {
-<<<<<<< HEAD
                 return $this->getRulesForPath($documentAST, $mutationField, $path, false);
             })->filter()->toArray();
-=======
-                return $this->getRulesForPath($documentAST, $mutationField, $path);
-            })
-            ->filter()
-            ->toArray();
->>>>>>> fb2ae4eb
     }
 
     /**
      * Generate rules for nested input object.
      *
-     * @param DocumentAST $documentAST
+     * @param DocumentAST         $documentAST
      * @param FieldDefinitionNode $field
-<<<<<<< HEAD
      * @param string              $path
      * @param bool                $traverseOne
-=======
-     * @param string $path
->>>>>>> fb2ae4eb
-     *
-     * @return array|null
-     */
-<<<<<<< HEAD
+     *
+     * @return array
+     */
     protected function getRulesForPath(
         DocumentAST $documentAST,
         FieldDefinitionNode $field,
         $path,
         $traverseOne
     ) {
-=======
-    protected function getRulesForPath(DocumentAST $documentAST, FieldDefinitionNode $field, string $path)
-    {
->>>>>>> fb2ae4eb
         $inputPath = explode('.', $path);
         $pathKey = implode('.', $inputPath);
 
@@ -278,7 +230,7 @@
                 $arguments = data_get($node, 'arguments', data_get($node, 'fields'));
             }
 
-            if (!$arguments) {
+            if (! $arguments) {
                 return null;
             }
 
@@ -287,7 +239,6 @@
             });
         }, $field);
 
-<<<<<<< HEAD
         if (! $input) {
             array_pop($inputPath);
 
@@ -303,10 +254,6 @@
             $this->nestedInputs = array_merge($this->nestedInputs, [
                 "{$path}.dummy",
             ]);
-=======
-        if (!$input) {
-            return $this->getRulesForPath($documentAST, $field, $pathKey);
->>>>>>> fb2ae4eb
         }
 
         $list = $this->includesList($input);
@@ -319,25 +266,25 @@
     /**
      * Get rules for mutation field.
      *
-     * @param NodeList $nodes
-     * @param string|null $path
-     * @param bool $list
-     *
-     * @return array
-     */
-    protected function getFieldRules(NodeList $nodes, string $path = null, bool $list = false): array
+     * @param InputValueDefinitionNode[] $nodes
+     * @param string|null                $path
+     * @param bool                       $list
+     *
+     * @return array
+     */
+    protected function getFieldRules(NodeList $nodes, $path = null, $list = false)
     {
         $rules = collect($nodes)->map(function (InputValueDefinitionNode $arg) use ($path, $list) {
             $directive = collect($arg->directives)->first(function (DirectiveNode $node) use ($path) {
                 return 'rules' === $node->name->value;
             });
 
-            if (!$directive) {
+            if (! $directive) {
                 return null;
             }
 
             $rules = $this->directiveArgValue($directive, 'apply', []);
-            $path = $list && !empty($path) ? $path . '.*' : $path;
+            $path = $list && ! empty($path) ? $path.'.*' : $path;
             $path = $path ? "{$path}.{$arg->name->value}" : $arg->name->value;
 
             return empty($rules) ? null : compact('path', 'rules');
@@ -357,11 +304,11 @@
      *
      * @return Node
      */
-    protected function unwrapType(Node $node): Node
-    {
-        if (!data_get($node, 'type')) {
+    protected function unwrapType(Node $node)
+    {
+        if (! data_get($node, 'type')) {
             return $node;
-        } elseif (!data_get($node, 'type.name')) {
+        } elseif (! data_get($node, 'type.name')) {
             return $this->unwrapType($node->type);
         }
 
@@ -375,13 +322,13 @@
      *
      * @return bool
      */
-    protected function includesList(Node $arg): bool
+    protected function includesList(Node $arg)
     {
         $type = data_get($arg, 'type');
 
         if ($type instanceof ListTypeNode) {
             return true;
-        } elseif (!is_null($type)) {
+        } elseif (! is_null($type)) {
             return $this->includesList($type);
         }
 
