--- conflicted
+++ resolved
@@ -475,21 +475,12 @@
     }
 
     /**
-<<<<<<< HEAD
      * @param mixed          $root
      * @param array          $args
      * @param GraphQLContext $context
      * @param ResolveInfo    $resolveInfo
      *
-     * @throws \Exception
-     *
-     * @return void
-=======
-     * @param mixed       $root
-     * @param array       $args
-     * @param mixed       $context
-     * @param ResolveInfo $resolveInfo
->>>>>>> a98a239d
+     * @return void
      */
     protected function validateArgumentsBeforeValidationDirectives($root, array $args, GraphQLContext $context, ResolveInfo $resolveInfo): void
     {
@@ -526,11 +517,6 @@
     }
 
     /**
-<<<<<<< HEAD
-     * @throws \Exception
-     *
-=======
->>>>>>> a98a239d
      * @return void
      */
     protected function flushErrorBufferIfHasErrors(): void
@@ -543,21 +529,12 @@
     }
 
     /**
-<<<<<<< HEAD
      * @param mixed          $root
      * @param array          $args
      * @param GraphQLContext $context
      * @param ResolveInfo    $resolveInfo
      *
-     * @throws \Exception
-     *
-     * @return void
-=======
-     * @param mixed       $root
-     * @param array       $args
-     * @param mixed       $context
-     * @param ResolveInfo $resolveInfo
->>>>>>> a98a239d
+     * @return void
      */
     protected function handleArgDirectivesAfterValidationDirectives($root, array &$args, GraphQLContext $context, ResolveInfo $resolveInfo): void
     {
