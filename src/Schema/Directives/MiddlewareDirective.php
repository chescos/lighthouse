--- conflicted
+++ resolved
@@ -57,19 +57,6 @@
         $this->middlewareAdapter = $middlewareAdapter;
     }
 
-<<<<<<< HEAD
-    /**
-     * Name of the directive.
-     *
-     * @return string
-     */
-    public function name(): string
-    {
-        return 'middleware';
-    }
-
-=======
->>>>>>> 33dfc525
     public static function definition(): string
     {
         return /* @lang GraphQL */ <<<'SDL'
