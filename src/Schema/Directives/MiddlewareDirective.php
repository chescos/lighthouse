<?php

namespace Nuwave\Lighthouse\Schema\Directives;

use Closure;
use Illuminate\Http\Request;
use Illuminate\Support\Collection;
use Nuwave\Lighthouse\Support\Pipeline;
use GraphQL\Type\Definition\ResolveInfo;
use GraphQL\Language\AST\TypeExtensionNode;
use Nuwave\Lighthouse\Schema\AST\ASTHelper;
use GraphQL\Language\AST\TypeDefinitionNode;
use GraphQL\Language\AST\FieldDefinitionNode;
use Nuwave\Lighthouse\Schema\AST\DocumentAST;
use Illuminate\Routing\MiddlewareNameResolver;
use Nuwave\Lighthouse\Schema\AST\PartialParser;
use Nuwave\Lighthouse\Schema\Values\FieldValue;
use GraphQL\Language\AST\ObjectTypeExtensionNode;
use GraphQL\Language\AST\ObjectTypeDefinitionNode;
use Nuwave\Lighthouse\Exceptions\DirectiveException;
use Nuwave\Lighthouse\Support\Contracts\CreatesContext;
use Nuwave\Lighthouse\Support\Contracts\GraphQLContext;
use Nuwave\Lighthouse\Support\Contracts\FieldMiddleware;
<<<<<<< HEAD
use Nuwave\Lighthouse\Support\Contracts\TypeManipulator;
use Nuwave\Lighthouse\Support\Contracts\TypeExtensionManipulator;
=======
use Nuwave\Lighthouse\Support\Contracts\NodeManipulator;
use Nuwave\Lighthouse\Support\Compatibility\MiddlewareAdapter;
>>>>>>> 1eafde04

class MiddlewareDirective extends BaseDirective implements FieldMiddleware, TypeManipulator, TypeExtensionManipulator
{
    /**
     * todo remove as soon as name() is static itself.
     * @var string
     */
    const NAME = 'middleware';

    /**
     * @var \Nuwave\Lighthouse\Support\Pipeline
     */
    protected $pipeline;

    /**
     * @var \Nuwave\Lighthouse\Support\Contracts\CreatesContext
     */
    protected $createsContext;

    /**
     * @var \Nuwave\Lighthouse\Support\Compatibility\MiddlewareAdapter
     */
    private $middlewareAdapter;

    /**
     * Create a new middleware directive instance.
     *
     * @param  \Nuwave\Lighthouse\Support\Pipeline  $pipeline
     * @param  \Nuwave\Lighthouse\Support\Contracts\CreatesContext  $createsContext
     * @param  \Nuwave\Lighthouse\Support\Compatibility\MiddlewareAdapter  $middlewareAdapter
     * @return void
     */
    public function __construct(Pipeline $pipeline, CreatesContext $createsContext, MiddlewareAdapter $middlewareAdapter)
    {
        $this->pipeline = $pipeline;
        $this->createsContext = $createsContext;
        $this->middlewareAdapter = $middlewareAdapter;
    }

    /**
     * Name of the directive.
     *
     * @return string
     */
    public function name(): string
    {
        return 'middleware';
    }

    /**
     * Resolve the field directive.
     *
     * @param  \Nuwave\Lighthouse\Schema\Values\FieldValue  $fieldValue
     * @param  \Closure  $next
     * @return \Nuwave\Lighthouse\Schema\Values\FieldValue
     */
    public function handleField(FieldValue $fieldValue, Closure $next): FieldValue
    {
        $middleware = $this->getQualifiedMiddlewareNames(
            $this->directiveArgValue('checks')
        );
        $resolver = $fieldValue->getResolver();

        return $next(
            $fieldValue->setResolver(
                function ($root, array $args, GraphQLContext $context, ResolveInfo $resolveInfo) use ($resolver, $middleware) {
                    return $this->pipeline
                        ->send($context->request())
                        ->through($middleware)
                        ->then(function (Request $request) use ($resolver, $root, $args, $resolveInfo) {
                            return $resolver(
                                $root,
                                $args,
                                $this->createsContext->generate($request),
                                $resolveInfo
                            );
                        });
                }
            )
        );
    }

    /**
<<<<<<< HEAD
     * @param  mixed  $middlewareArgValue
     * @return \Illuminate\Support\Collection<string>
     */
    protected static function getQualifiedMiddlewareNames($middlewareArgValue): Collection
    {
        /** @var \Illuminate\Routing\Router $router */
        $router = app('router');
        $middleware = $router->getMiddleware();
        $middlewareGroups = $router->getMiddlewareGroups();
=======
     * @param  string|string[]  $middlewareArgValue
     * @return \Illuminate\Support\Collection<string>
     */
    protected function getQualifiedMiddlewareNames($middlewareArgValue): Collection
    {
        $middleware = $this->middlewareAdapter->getMiddleware();
        $middlewareGroups = $this->middlewareAdapter->getMiddlewareGroups();
>>>>>>> 1eafde04

        return (new Collection($middlewareArgValue))
            ->map(function (string $name) use ($middleware, $middlewareGroups): array {
                return (array) MiddlewareNameResolver::resolve($name, $middleware, $middlewareGroups);
            })
            ->flatten();
    }

    /**
<<<<<<< HEAD
     * Apply manipulations from a type definition node.
     *
=======
     * @param  \GraphQL\Language\AST\Node  $node
>>>>>>> 1eafde04
     * @param  \Nuwave\Lighthouse\Schema\AST\DocumentAST  $documentAST
     * @param  \GraphQL\Language\AST\TypeDefinitionNode  $typeDefinition
     * @return void
     */
    public function manipulateTypeDefinition(DocumentAST &$documentAST, TypeDefinitionNode &$typeDefinition)
    {
        self::addMiddlewareDirectiveToFields($typeDefinition);
    }

    /**
     * @param  \GraphQL\Language\AST\ObjectTypeDefinitionNode|\GraphQL\Language\AST\ObjectTypeExtensionNode  $objectType
     * @return void
     *
     * @throws \Nuwave\Lighthouse\Exceptions\DirectiveException
     */
    public function addMiddlewareDirectiveToFields(&$objectType): void
    {
        if (
            ! $objectType instanceof ObjectTypeDefinitionNode
            && ! $objectType instanceof ObjectTypeExtensionNode
        ) {
            throw new DirectiveException(
                'The '.self::NAME.' directive may only be placed on fields or object types.'
            );
        }

        $middlewareArgValue = (new Collection($this->directiveArgValue('checks')))
            ->map(function (string $middleware) : string {
                // Add slashes, as re-parsing of the values removes a level of slashes
                return addslashes($middleware);
            })
            ->implode('", "');

        $middlewareDirective = PartialParser::directive("@middleware(checks: [\"$middlewareArgValue\"])");

        /** @var FieldDefinitionNode $fieldDefinition */
        foreach ($objectType->fields as $fieldDefinition) {
            // If the field already has middleware defined, skip over it
            // Field middleware are more specific then those defined on a type
            if (ASTHelper::directiveDefinition($fieldDefinition, self::NAME)) {
                return;
            }

            $fieldDefinition->directives = $fieldDefinition->directives->merge([$middlewareDirective]);
        }
    }
<<<<<<< HEAD

    /**
     * Apply manipulations from a type definition node.
     *
     * @param  \Nuwave\Lighthouse\Schema\AST\DocumentAST  $documentAST
     * @param  \GraphQL\Language\AST\TypeExtensionNode  $typeExtension
     * @return void
     */
    public function manipulateTypeExtension(DocumentAST &$documentAST, TypeExtensionNode &$typeExtension)
    {
        self::addMiddlewareDirectiveToFields($typeExtension);
    }
=======
>>>>>>> 1eafde04
}<|MERGE_RESOLUTION|>--- conflicted
+++ resolved
@@ -21,13 +21,9 @@
 use Nuwave\Lighthouse\Support\Contracts\CreatesContext;
 use Nuwave\Lighthouse\Support\Contracts\GraphQLContext;
 use Nuwave\Lighthouse\Support\Contracts\FieldMiddleware;
-<<<<<<< HEAD
 use Nuwave\Lighthouse\Support\Contracts\TypeManipulator;
 use Nuwave\Lighthouse\Support\Contracts\TypeExtensionManipulator;
-=======
-use Nuwave\Lighthouse\Support\Contracts\NodeManipulator;
 use Nuwave\Lighthouse\Support\Compatibility\MiddlewareAdapter;
->>>>>>> 1eafde04
 
 class MiddlewareDirective extends BaseDirective implements FieldMiddleware, TypeManipulator, TypeExtensionManipulator
 {
@@ -111,17 +107,6 @@
     }
 
     /**
-<<<<<<< HEAD
-     * @param  mixed  $middlewareArgValue
-     * @return \Illuminate\Support\Collection<string>
-     */
-    protected static function getQualifiedMiddlewareNames($middlewareArgValue): Collection
-    {
-        /** @var \Illuminate\Routing\Router $router */
-        $router = app('router');
-        $middleware = $router->getMiddleware();
-        $middlewareGroups = $router->getMiddlewareGroups();
-=======
      * @param  string|string[]  $middlewareArgValue
      * @return \Illuminate\Support\Collection<string>
      */
@@ -129,7 +114,6 @@
     {
         $middleware = $this->middlewareAdapter->getMiddleware();
         $middlewareGroups = $this->middlewareAdapter->getMiddlewareGroups();
->>>>>>> 1eafde04
 
         return (new Collection($middlewareArgValue))
             ->map(function (string $name) use ($middleware, $middlewareGroups): array {
@@ -139,12 +123,26 @@
     }
 
     /**
-<<<<<<< HEAD
+     * @param  mixed  $middlewareArgValue
+     * @return \Illuminate\Support\Collection<string>
+     */
+    protected static function getQualifiedMiddlewareNames($middlewareArgValue): Collection
+    {
+        /** @var \Illuminate\Routing\Router $router */
+        $router = app('router');
+        $middleware = $router->getMiddleware();
+        $middlewareGroups = $router->getMiddlewareGroups();
+
+        return (new Collection($middlewareArgValue))
+            ->map(function (string $name) use ($middleware, $middlewareGroups): array {
+                return (array) MiddlewareNameResolver::resolve($name, $middleware, $middlewareGroups);
+            })
+            ->flatten();
+    }
+
+    /**
      * Apply manipulations from a type definition node.
      *
-=======
-     * @param  \GraphQL\Language\AST\Node  $node
->>>>>>> 1eafde04
      * @param  \Nuwave\Lighthouse\Schema\AST\DocumentAST  $documentAST
      * @param  \GraphQL\Language\AST\TypeDefinitionNode  $typeDefinition
      * @return void
@@ -191,7 +189,6 @@
             $fieldDefinition->directives = $fieldDefinition->directives->merge([$middlewareDirective]);
         }
     }
-<<<<<<< HEAD
 
     /**
      * Apply manipulations from a type definition node.
@@ -204,6 +201,4 @@
     {
         self::addMiddlewareDirectiveToFields($typeExtension);
     }
-=======
->>>>>>> 1eafde04
 }