--- conflicted
+++ resolved
@@ -29,11 +29,7 @@
      *
      * @throws \Nuwave\Lighthouse\Exceptions\DirectiveException
      */
-<<<<<<< HEAD
-    public function handleField(FieldValue $value, \Closure $next): FieldValue
-=======
-    public function handleField(FieldValue $value, Closure $next)
->>>>>>> 27f5eba3
+    public function handleField(FieldValue $value, Closure $next): FieldValue
     {
         $reason = $this->directiveArgValue('reason');
 
