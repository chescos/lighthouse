<?php

namespace Nuwave\Lighthouse\Schema\Directives\Fields;

use Illuminate\Support\Arr;
use GraphQL\Type\Definition\ResolveInfo;
use Nuwave\Lighthouse\Schema\Values\FieldValue;
use Nuwave\Lighthouse\Exceptions\DirectiveException;
use Nuwave\Lighthouse\Schema\Directives\BaseDirective;
use Nuwave\Lighthouse\Support\Contracts\GraphQLContext;
use Nuwave\Lighthouse\Support\Contracts\FieldMiddleware;

class InjectDirective extends BaseDirective implements FieldMiddleware
{
    /**
     * Name of the directive.
     *
     * @return string
     */
    public function name(): string
    {
        return 'inject';
    }

    /**
     * Resolve the field directive.
     *
     * @param FieldValue $value
     * @param \Closure   $next
     *
     * @throws DirectiveException
     *
     * @return FieldValue
     */
    public function handleField(FieldValue $value, \Closure $next): FieldValue
    {
        $contextAttributeName = $this->directiveArgValue('context');
        if (! $contextAttributeName) {
            throw new DirectiveException(
                "The `inject` directive on {$value->getParentName()} [{$value->getFieldName()}] must have a `context` argument"
            );
        }

        $argumentName = $this->directiveArgValue('name');
        if (! $argumentName) {
            throw new DirectiveException(
                "The `inject` directive on {$value->getParentName()} [{$value->getFieldName()}] must have a `name` argument"
            );
        }

        $previousResolvers = $value->getResolver();

        return $next(
            $value->setResolver(
<<<<<<< HEAD
                function ($rootValue, array $args, GraphQLContext $context, ResolveInfo $resolveInfo)
                use ($contextAttributeName, $argumentName, $previousResolvers) {
=======
                function ($rootValue, array $args, $context, ResolveInfo $resolveInfo) use ($contextAttributeName, $argumentName, $previousResolvers) {
>>>>>>> f41a3bb3
                    return $previousResolvers(
                        $rootValue,
                        Arr::add($args, $argumentName, data_get($context, $contextAttributeName)),
                        $context,
                        $resolveInfo
                    );
                }
            )
        );
    }
}<|MERGE_RESOLUTION|>--- conflicted
+++ resolved
@@ -52,12 +52,7 @@
 
         return $next(
             $value->setResolver(
-<<<<<<< HEAD
-                function ($rootValue, array $args, GraphQLContext $context, ResolveInfo $resolveInfo)
-                use ($contextAttributeName, $argumentName, $previousResolvers) {
-=======
-                function ($rootValue, array $args, $context, ResolveInfo $resolveInfo) use ($contextAttributeName, $argumentName, $previousResolvers) {
->>>>>>> f41a3bb3
+                function ($rootValue, array $args, GraphQLContext $context, ResolveInfo $resolveInfo) use ($contextAttributeName, $argumentName, $previousResolvers) {
                     return $previousResolvers(
                         $rootValue,
                         Arr::add($args, $argumentName, data_get($context, $contextAttributeName)),
