--- conflicted
+++ resolved
@@ -2,21 +2,13 @@
 
 namespace Nuwave\Lighthouse\Schema\Directives\Fields;
 
-<<<<<<< HEAD
-use GraphQL\Type\Definition\IDType;
-use Nuwave\Lighthouse\Execution\Utils\GlobalId;
-use Nuwave\Lighthouse\Schema\Values\FieldValue;
-use Nuwave\Lighthouse\Schema\Resolvers\NodeResolver;
-use Nuwave\Lighthouse\Exceptions\DirectiveException;
-=======
 use GraphQL\Language\AST\NodeKind;
 use Illuminate\Database\Eloquent\Model;
 use Illuminate\Database\Eloquent\Collection;
+use Nuwave\Lighthouse\Execution\Utils\GlobalId;
 use Nuwave\Lighthouse\Schema\Values\FieldValue;
 use GraphQL\Language\AST\InputValueDefinitionNode;
 use Nuwave\Lighthouse\Exceptions\DirectiveException;
-use Nuwave\Lighthouse\Support\Traits\HandlesGlobalId;
->>>>>>> 8522959b
 use Nuwave\Lighthouse\Schema\Directives\BaseDirective;
 use Nuwave\Lighthouse\Support\Contracts\FieldResolver;
 
@@ -37,8 +29,6 @@
      *
      * @param FieldValue $value
      *
-     * @throws DirectiveException
-     *
      * @return FieldValue
      */
     public function resolveField(FieldValue $value)
@@ -56,26 +46,18 @@
             if($this->directiveArgValue('globalId', false)){
                 // At this point we know the type is at least wrapped in a NonNull type, so we go one deeper
                 if(NodeKind::LIST_TYPE === $argumentDefinition->type->type->kind){
-                    $idOrIds = array_map([$this, 'decodeRelayId'], $idOrIds);
+                    $idOrIds = array_map([GlobalId::class, 'decodeId'], $idOrIds);
                 } else {
-                    $idOrIds = $this->decodeRelayId($idOrIds);
+                    $idOrIds = GlobalId::decodeId($idOrIds);
                 }
             }
 
             $modelClass = $this->getModelClass();
             $model = $modelClass::find($idOrIds);
 
-<<<<<<< HEAD
-        return $value->setResolver(function ($root, array $args) use ($idArg, $globalId) {
-            $id = $globalId ?
-                GlobalId::decodeId(array_get($args, $idArg))
-                : array_get($args, $idArg);
-            $model = $this->getModelClass()::find($id);
-=======
             if (!$model) {
                 return null;
             }
->>>>>>> 8522959b
 
             if($model instanceof Model){
                 $model->delete();
