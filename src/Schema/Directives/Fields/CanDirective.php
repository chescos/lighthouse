<?php

namespace Nuwave\Lighthouse\Schema\Directives\Fields;

use Illuminate\Support\Collection;
use Illuminate\Contracts\Auth\Access\Gate;
use Illuminate\Contracts\Auth\Authenticatable;
use Nuwave\Lighthouse\Schema\Values\FieldValue;
use Nuwave\Lighthouse\Schema\Directives\BaseDirective;
use Nuwave\Lighthouse\Exceptions\AuthorizationException;
use Nuwave\Lighthouse\Support\Contracts\FieldMiddleware;
<<<<<<< HEAD
=======
use Nuwave\Lighthouse\Exceptions\AuthenticationException;
>>>>>>> a2112808

class CanDirective extends BaseDirective implements FieldMiddleware
{
    /**
     * Name of the directive.
     *
     * @return string
     */
    public function name(): string
    {
        return 'can';
    }

    /**
     * Ensure the user is both authenticated and authorized to access this field.
     *
     * @param FieldValue $value
     * @param \Closure   $next
     *
     * @return FieldValue
     */
    public function handleField(FieldValue $value, \Closure $next): FieldValue
    {
        $resolver = $value->getResolver();

        return $next(
            $value->setResolver(
                function () use ($resolver) {
                    $user = auth()->user();
                    $gate = resolve(Gate::class);
                    $args = $this->getArguments();

<<<<<<< HEAD
                    $this->getAbilities()->each(function (string $ability) use ($args, $gate, $user) {
                        $this->authorize($user, $gate, $ability, $args);
                    });
=======
                    if (!$user) {
                        throw new AuthenticationException(
                            "You must be authenticated to access {$this->definitionNode->name->value}. Please log in and try again."
                        );
                    }

                    $model = $this->getModelClass();
                    $policies = $this->directiveArgValue('if');

                    collect($policies)->each(
                        function (string $policy) use ($user, $model) {
                            if (!$user->can($policy, $model)) {
                                throw new AuthorizationException(
                                    "You are not not authorized to access {$this->definitionNode->name->value}"
                                );
                            }
                        }
                    );
>>>>>>> a2112808

                    return \call_user_func_array($resolver, \func_get_args());
                }
            )
        );
    }

    /**
     * Get the ability argument.
     *
     * @return Collection
     */
    protected function getAbilities(): Collection
    {
        return collect(
            $this->directiveArgValue('ability') ??
            $this->directiveArgValue('if')
        );
    }

    /**
     * Get the arguments passing to `Gate::check`.
     *
     * @throws \Exception
     *
     * @return array
     */
    protected function getArguments(): array
    {
        $modelClass = $this->getModelClass();
        $args = (array) $this->directiveArgValue('args');

        // The signature of the second argument `$arguments` of `Gate::check`
        // should be [modelClassName, additionalArg, additionalArg...]
        array_unshift($args, $modelClass);

        return $args;
    }

    /**
     * @param Authenticatable|null $user
     * @param Gate                 $gate
     * @param string               $ability
     * @param array                $args
     *
     * @throws AuthorizationException
     */
    protected function authorize($user, Gate $gate, string $ability, array $args)
    {
        $can = $gate->forUser($user)->check($ability, $args);

        if (! $can) {
            throw new AuthorizationException('Not authorized to access this field.');
        }
    }
}<|MERGE_RESOLUTION|>--- conflicted
+++ resolved
@@ -9,10 +9,6 @@
 use Nuwave\Lighthouse\Schema\Directives\BaseDirective;
 use Nuwave\Lighthouse\Exceptions\AuthorizationException;
 use Nuwave\Lighthouse\Support\Contracts\FieldMiddleware;
-<<<<<<< HEAD
-=======
-use Nuwave\Lighthouse\Exceptions\AuthenticationException;
->>>>>>> a2112808
 
 class CanDirective extends BaseDirective implements FieldMiddleware
 {
@@ -27,14 +23,14 @@
     }
 
     /**
-     * Ensure the user is both authenticated and authorized to access this field.
+     * Resolve the field directive.
      *
      * @param FieldValue $value
-     * @param \Closure   $next
+     * @param \Closure $next
      *
      * @return FieldValue
      */
-    public function handleField(FieldValue $value, \Closure $next): FieldValue
+    public function handleField(FieldValue $value, \Closure $next)
     {
         $resolver = $value->getResolver();
 
@@ -45,30 +41,9 @@
                     $gate = resolve(Gate::class);
                     $args = $this->getArguments();
 
-<<<<<<< HEAD
                     $this->getAbilities()->each(function (string $ability) use ($args, $gate, $user) {
                         $this->authorize($user, $gate, $ability, $args);
                     });
-=======
-                    if (!$user) {
-                        throw new AuthenticationException(
-                            "You must be authenticated to access {$this->definitionNode->name->value}. Please log in and try again."
-                        );
-                    }
-
-                    $model = $this->getModelClass();
-                    $policies = $this->directiveArgValue('if');
-
-                    collect($policies)->each(
-                        function (string $policy) use ($user, $model) {
-                            if (!$user->can($policy, $model)) {
-                                throw new AuthorizationException(
-                                    "You are not not authorized to access {$this->definitionNode->name->value}"
-                                );
-                            }
-                        }
-                    );
->>>>>>> a2112808
 
                     return \call_user_func_array($resolver, \func_get_args());
                 }
@@ -99,7 +74,7 @@
     protected function getArguments(): array
     {
         $modelClass = $this->getModelClass();
-        $args = (array) $this->directiveArgValue('args');
+        $args = (array)$this->directiveArgValue('args');
 
         // The signature of the second argument `$arguments` of `Gate::check`
         // should be [modelClassName, additionalArg, additionalArg...]
@@ -110,9 +85,9 @@
 
     /**
      * @param Authenticatable|null $user
-     * @param Gate                 $gate
-     * @param string               $ability
-     * @param array                $args
+     * @param Gate $gate
+     * @param string $ability
+     * @param array $args
      *
      * @throws AuthorizationException
      */
@@ -120,8 +95,10 @@
     {
         $can = $gate->forUser($user)->check($ability, $args);
 
-        if (! $can) {
-            throw new AuthorizationException('Not authorized to access this field.');
+        if ( ! $can) {
+            throw new AuthorizationException(
+                "You are not not authorized to access {$this->definitionNode->name->value}"
+            );
         }
     }
 }