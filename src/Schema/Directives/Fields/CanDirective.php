<?php

namespace Nuwave\Lighthouse\Schema\Directives\Fields;

use Illuminate\Support\Collection;
use Illuminate\Contracts\Auth\Access\Gate;
use Illuminate\Contracts\Auth\Authenticatable;
use Nuwave\Lighthouse\Schema\Values\FieldValue;
use Nuwave\Lighthouse\Schema\Directives\BaseDirective;
use Nuwave\Lighthouse\Exceptions\AuthorizationException;
use Nuwave\Lighthouse\Support\Contracts\FieldMiddleware;

class CanDirective extends BaseDirective implements FieldMiddleware
{
    /**
     * Name of the directive.
     *
     * @return string
     */
    public function name(): string
    {
        return 'can';
    }

    /**
     * Ensure the user is authorized to access this field.
     *
     * @param FieldValue $value
     * @param \Closure   $next
     *
     * @return FieldValue
     */
    public function handleField(FieldValue $value, \Closure $next): FieldValue
    {
        $resolver = $value->getResolver();

        return $next(
            $value->setResolver(
                function () use ($resolver) {
                    $user = auth()->user();
                    $gate = app(Gate::class);
                    $gateArguments = $this->getGateArguments();

<<<<<<< HEAD
                    if (!$user) {
                        throw new AuthenticationException(
                            "You must be authenticated to access {$this->definitionNode->name->value}. Please log in and try again."
                        );
                    }

                    $model = $this->getModelClass();
                    $policies = $this->directiveArgValue('if');

                    collect($policies)->each(
                        function (string $policy) use ($user, $model): void {
                            if (!$user->can($policy, $model)) {
                                throw new AuthorizationException(
                                    "You are not not authorized to access {$this->definitionNode->name->value}"
                                );
                            }
=======
                    $this->getAbilities()->each(
                        function (string $ability) use ($gate, $user, $gateArguments) {
                            $this->authorize($user, $gate, $ability, $gateArguments);
>>>>>>> 688730c4
                        }
                    );

                    return \call_user_func_array($resolver, \func_get_args());
                }
            )
        );
    }

    /**
     * Get the ability argument.
     *
     * For compatibility reasons, the alias "if" will be kept until the next major version.
     *
     * @return Collection
     */
    protected function getAbilities(): Collection
    {
        return collect(
            $this->directiveArgValue('ability')
            ?? $this->directiveArgValue('if')
        );
    }

    /**
     * Get additional arguments that are passed to `Gate::check`.
     *
     * @throws \Exception
     *
     * @return array
     */
    protected function getGateArguments(): array
    {
        $modelClass = $this->getModelClass();
        $args = (array) $this->directiveArgValue('args');

        // The signature of the second argument `$arguments` of `Gate::check`
        // should be [modelClassName, additionalArg, additionalArg...]
        array_unshift($args, $modelClass);

        return $args;
    }

    /**
     * @param Authenticatable|null $user
     * @param Gate                 $gate
     * @param string               $ability
     * @param array                $args
     *
     * @throws AuthorizationException
     *
     * @return void
     */
    protected function authorize($user, Gate $gate, string $ability, array $args)
    {
        $can = $gate->forUser($user)->check($ability, $args);

        if ( ! $can) {
            throw new AuthorizationException(
                "You are not not authorized to access {$this->definitionNode->name->value}"
            );
        }
    }
}<|MERGE_RESOLUTION|>--- conflicted
+++ resolved
@@ -37,32 +37,14 @@
         return $next(
             $value->setResolver(
                 function () use ($resolver) {
+                    /** @var Authorizable $user */
                     $user = auth()->user();
                     $gate = app(Gate::class);
                     $gateArguments = $this->getGateArguments();
 
-<<<<<<< HEAD
-                    if (!$user) {
-                        throw new AuthenticationException(
-                            "You must be authenticated to access {$this->definitionNode->name->value}. Please log in and try again."
-                        );
-                    }
-
-                    $model = $this->getModelClass();
-                    $policies = $this->directiveArgValue('if');
-
-                    collect($policies)->each(
-                        function (string $policy) use ($user, $model): void {
-                            if (!$user->can($policy, $model)) {
-                                throw new AuthorizationException(
-                                    "You are not not authorized to access {$this->definitionNode->name->value}"
-                                );
-                            }
-=======
                     $this->getAbilities()->each(
                         function (string $ability) use ($gate, $user, $gateArguments) {
                             $this->authorize($user, $gate, $ability, $gateArguments);
->>>>>>> 688730c4
                         }
                     );
 
@@ -77,7 +59,7 @@
      *
      * For compatibility reasons, the alias "if" will be kept until the next major version.
      *
-     * @return Collection
+     * @return Collection<string>
      */
     protected function getAbilities(): Collection
     {
@@ -92,7 +74,7 @@
      *
      * @throws \Exception
      *
-     * @return array
+     * @return mixed[]
      */
     protected function getGateArguments(): array
     {
@@ -116,7 +98,7 @@
      *
      * @return void
      */
-    protected function authorize($user, Gate $gate, string $ability, array $args)
+    protected function authorize($user, Gate $gate, string $ability, array $args): void
     {
         $can = $gate->forUser($user)->check($ability, $args);
 
