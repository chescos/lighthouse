--- conflicted
+++ resolved
@@ -26,12 +26,12 @@
     {
         return 'node';
     }
-    
+
     /**
      * Handle type construction.
      *
      * @param NodeValue $value
-     * @param \Closure  $next
+     * @param \Closure $next
      *
      * @throws DirectiveException
      *
@@ -58,28 +58,7 @@
     }
 
     /**
-<<<<<<< HEAD
      * @param Node $node
-=======
-     * @param NodeValue $value
-     *
-     * @return \Closure
-     */
-    protected function getTypeResolver(NodeValue $value): \Closure
-    {
-        $nodeName = $value->getNodeName();
-
-        return $this->getResolver(
-            function () use ($nodeName) {
-                return resolve(TypeRegistry::class)->get($nodeName);
-            },
-            'typeResolver'
-        );
-    }
-
-    /**
-     * @param Node        $node
->>>>>>> 8fd600a3
      * @param DocumentAST $current
      *
      * @throws \Exception
