--- conflicted
+++ resolved
@@ -7,11 +7,6 @@
 use Nuwave\Lighthouse\Schema\AST\ASTHelper;
 use Nuwave\Lighthouse\Schema\AST\DocumentAST;
 use Nuwave\Lighthouse\Schema\Values\NodeValue;
-<<<<<<< HEAD
-use Nuwave\Lighthouse\Exceptions\DirectiveException;
-use Nuwave\Lighthouse\Exceptions\DefinitionException;
-=======
->>>>>>> a98a239d
 use Nuwave\Lighthouse\Schema\Directives\BaseDirective;
 use Nuwave\Lighthouse\Support\Contracts\NodeMiddleware;
 use Nuwave\Lighthouse\Support\Contracts\NodeManipulator;
@@ -44,15 +39,9 @@
     /**
      * Handle type construction.
      *
-     * @param NodeValue $value
-     * @param \Closure  $next
+     * @param  NodeValue  $value
+     * @param  \Closure  $next
      *
-<<<<<<< HEAD
-     * @throws DirectiveException
-     * @throws DefinitionException
-     *
-=======
->>>>>>> a98a239d
      * @return NodeValue
      */
     public function handleNode(NodeValue $value, \Closure $next): NodeValue
@@ -65,8 +54,8 @@
     }
 
     /**
-     * @param Node        $node
-     * @param DocumentAST $documentAST
+     * @param  Node  $node
+     * @param  DocumentAST  $documentAST
      *
      * @return DocumentAST
      */
