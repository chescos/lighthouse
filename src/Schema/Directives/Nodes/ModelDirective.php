--- conflicted
+++ resolved
@@ -2,28 +2,20 @@
 
 namespace Nuwave\Lighthouse\Schema\Directives\Nodes;
 
-<<<<<<< HEAD
+
 use Nuwave\Lighthouse\Schema\Directives\BaseDirective;
-=======
 use GraphQL\Language\AST\Node;
 use Nuwave\Lighthouse\Schema\AST\DocumentAST;
->>>>>>> e9a4f8b4
 use Nuwave\Lighthouse\Schema\Values\NodeValue;
 use Nuwave\Lighthouse\Support\Contracts\NodeManipulator;
 use Nuwave\Lighthouse\Support\Contracts\NodeMiddleware;
-<<<<<<< HEAD
-
-class ModelDirective extends BaseDirective implements NodeMiddleware
-{
-=======
 use Nuwave\Lighthouse\Support\Traits\AttachesNodeInterface;
 use Nuwave\Lighthouse\Support\Traits\HandlesDirectives;
 
-class ModelDirective implements NodeMiddleware, NodeManipulator
+class ModelDirective extends BaseDirective implements NodeMiddleware, NodeManipulator
 {
     use HandlesDirectives, AttachesNodeInterface;
 
->>>>>>> e9a4f8b4
     /**
      * Directive name.
      *
@@ -61,14 +53,7 @@
      */
     protected function getModelClassName(NodeValue $value)
     {
-<<<<<<< HEAD
-        $namespace = $this->directiveArgValue('class');
-=======
-        $className = $this->directiveArgValue(
-            $this->nodeDirective($value->getNode(), $this->name()),
-            'class'
-        );
->>>>>>> e9a4f8b4
+        $className = $this->directiveArgValue('class');
 
         return $className ?? $this->inferModelClassName($value->getNodeName());
     }
