<?php

namespace Nuwave\Lighthouse\Schema\AST;

use GraphQL\Utils\AST;
use GraphQL\Language\Parser;
use GraphQL\Language\AST\Node;
use GraphQL\Language\AST\NodeList;
<<<<<<< HEAD
=======
use GraphQL\Language\AST\FieldNode;
use GraphQL\Language\AST\ValueNode;
>>>>>>> 99031763
use GraphQL\Language\AST\ArgumentNode;
use GraphQL\Language\AST\ListTypeNode;
use GraphQL\Language\AST\DirectiveNode;
use GraphQL\Language\AST\NamedTypeNode;
use GraphQL\Language\AST\NonNullTypeNode;
<<<<<<< HEAD
=======
use GraphQL\Language\AST\ObjectFieldNode;
use GraphQL\Language\AST\ObjectValueNode;
use GraphQL\Language\AST\FieldDefinitionNode;
use Nuwave\Lighthouse\Schema\AST\DocumentAST;
>>>>>>> 99031763
use GraphQL\Language\AST\ObjectTypeDefinitionNode;
use Nuwave\Lighthouse\Exceptions\DefinitionException;
use Nuwave\Lighthouse\Schema\Directives\Fields\NamespaceDirective;

class ASTHelper
{
    /**
     * This function exists as a workaround for an issue within webonyx/graphql-php.
     *
     * The problem is that lists of definitions are usually NodeList objects - except
     * when the list is empty, then it is []. This function corrects that inconsistency
     * and allows the rest of our code to not worry about it until it is fixed.
     *
     * This issue is brought up here https://github.com/webonyx/graphql-php/issues/285
     * Remove this method (and possibly the entire class) once it is resolved.
     *
     * @param NodeList|array $original
     * @param NodeList|array $addition
     *
     * @return NodeList
     */
    public static function mergeNodeList($original, $addition): NodeList
    {
        if (! $original instanceof NodeList) {
            $original = new NodeList($original);
        }

        return $original->merge($addition);
    }

    /**
     * This function will merge two lists uniquely by name.
     *
     * @param NodeList|array $original
     * @param NodeList|array $addition
     * @param bool           $overwriteDuplicates By default this throws if a collision occurs. If
     *                                            this is set to true, the fields of the original list will be overwritten.
     *
     * @throws DefinitionException
     *
     * @return NodeList
     */
    public static function mergeUniqueNodeList($original, $addition, bool $overwriteDuplicates = false): NodeList
    {
        $newNames = collect($addition)
            ->pluck('name.value')
            ->filter()
            ->all();

        $remainingDefinitions = collect($original)
            ->reject(function ($definition) use ($newNames, $overwriteDuplicates) {
                $oldName = $definition->name->value;
                $collisionOccured = in_array(
                    $oldName,
                    $newNames
                );

                if ($collisionOccured && ! $overwriteDuplicates) {
                    throw new DefinitionException(
                        "Duplicate definition {$oldName} found when merging."
                    );
                }

                return $collisionOccured;
            })
            ->values()
            ->all();

        return self::mergeNodeList($remainingDefinitions, $addition);
    }

    /**
     * Create a clone of the original node.
     *
     * @param Node $node
     *
     * @return Node
     */
    public static function cloneNode(Node $node): Node
    {
        return AST::fromArray(
            $node->toArray(true)
        );
    }

    /**
     * @param Node $definition
     *
     * @throws DefinitionException
     *
     * @return string
     */
    public static function getUnderlyingTypeName(Node $definition): string
    {
<<<<<<< HEAD
        $type = $definition->type;
=======
        $type = $field->type;
>>>>>>> 99031763
        if ($type instanceof ListTypeNode || $type instanceof NonNullTypeNode) {
            $type = self::getUnderlyingNamedTypeNode($type);
        }

        /* @var NamedTypeNode $type */
        return $type->name->value;
    }

    /**
     * @param Node $node
     *
     * @throws DefinitionException
     *
     * @return NamedTypeNode
     */
    public static function getUnderlyingNamedTypeNode(Node $node): NamedTypeNode
    {
        if ($node instanceof NamedTypeNode) {
            return $node;
        }

        $type = data_get($node, 'type');

        if (! $type) {
            throw new DefinitionException(
                "The node '$node->kind' does not have a type associated with it."
            );
        }

        return self::getUnderlyingNamedTypeNode($type);
    }

    /**
     * Check to see if a field contains a directive.
     *
     * @param FieldNode    $field
     * @param string|array $directives
     *
     * @return bool
     */
    public static function fieldHasDirective(FieldNode $field, $directives)
    {
        $directives = is_string($directives) ? [$directives] : $directives;

        foreach ($field->directives as $directive) {
            if (in_array($directive->name->value, $directives)) {
                return true;
            }
        }

        return false;
    }

    /**
     * Check to see if a field doesn't contain a directive.
     *
     * @param FieldNode    $field
     * @param string|array $directives
     *
     * @return bool
     */
    public static function fieldDoesNotHaveDirective(FieldNode $field, $directives)
    {
        return ! self::fieldHasDirective($field, $directives);
    }

    /**
     * Does the given directive have an argument of the given name?
     *
     * @param DirectiveNode $directiveDefinition
     * @param string        $name
     *
     * @return bool
     */
    public static function directiveHasArgument(DirectiveNode $directiveDefinition, string $name): bool
    {
        return collect($directiveDefinition->arguments)
            ->contains(function (ArgumentNode $argumentNode) use ($name) {
                return $argumentNode->name->value === $name;
            });
    }

    /**
     * @param DirectiveNode $directive
     * @param string        $name
     * @param mixed|null    $default
     *
     * @return mixed|null
     */
    public static function directiveArgValue(DirectiveNode $directive, string $name, $default = null)
    {
        $arg = collect($directive->arguments)
            ->first(function (ArgumentNode $argumentNode) use ($name) {
                return $argumentNode->name->value === $name;
            });

        return $arg
            ? self::argValue($arg, $default)
            : $default;
    }

    /**
     * Get argument's value.
     *
     * @param ArgumentNode $arg
     * @param mixed        $default
     *
     * @return mixed
     */
    public static function argValue(ArgumentNode $arg, $default = null)
    {
        $valueNode = $arg->value;

        if (! $valueNode) {
            return $default;
        }

        return AST::valueFromASTUntyped($valueNode);
    }

    /**
     * This can be at most one directive, since directives can only be used once per location.
     *
     * @param Node   $definitionNode
     * @param string $name
     *
     * @return DirectiveNode|null
     */
    public static function directiveDefinition(Node $definitionNode, string $name)
    {
        return collect($definitionNode->directives)
            ->first(function (DirectiveNode $directiveDefinitionNode) use ($name) {
                return $directiveDefinitionNode->name->value === $name;
            });
    }

<<<<<<< HEAD
    /**
     * Check if a node has a particular directive defined upon it.
     *
     * @param Node   $definitionNode
     * @param string $name
     *
     * @return bool
     */
    public static function hasDirectiveDefinition(Node $definitionNode, string $name): bool
    {
        return collect($definitionNode->directives)
            ->contains(function (DirectiveNode $directiveDefinitionNode) use ($name) {
                return $directiveDefinitionNode->name->value === $name;
            });
    }

=======
>>>>>>> 99031763
    /**
     * Directives might have an additional namespace associated with them, set via the "@namespace" directive.
     *
     * @param Node   $definitionNode
     * @param string $directiveName
     *
     * @return string
     */
    public static function getNamespaceForDirective(Node $definitionNode, string $directiveName): string
    {
        $namespaceDirective = static::directiveDefinition(
            $definitionNode,
            (new NamespaceDirective())->name()
        );

        return $namespaceDirective
            // The namespace directive can contain an argument with the name of the
            // current directive, in which case it applies here
            ? static::directiveArgValue($namespaceDirective, $directiveName, '')
            // Default to an empty namespace if the namespace directive does not exist
            : '';
    }

    /**
     * Attach directive to all registered object type fields.
     *
     * @param DocumentAST   $documentAST
     * @param DirectiveNode $directive
     *
     * @return DocumentAST
     */
    public static function attachDirectiveToObjectTypeFields(DocumentAST $documentAST, DirectiveNode $directive): DocumentAST
    {
        return $documentAST->objectTypeDefinitions()
            ->reduce(function (DocumentAST $document, ObjectTypeDefinitionNode $objectType) use ($directive) {
                if (! data_get($objectType, 'name.value')) {
                    return $document;
                }

                $objectType->fields = new NodeList(collect($objectType->fields)
                    ->map(function (FieldDefinitionNode $field) use ($directive) {
                        $field->directives = $field->directives->merge([$directive]);

                        return $field;
                    })->all());

                $document->setDefinition($objectType);

                return $document;
            }, $documentAST);
    }

    /**
     * This adds an Interface called "Node" to an ObjectType definition.
     *
     * @param ObjectTypeDefinitionNode $objectType
     * @param DocumentAST              $documentAST
     *
     * @throws \Exception
     *
     * @return DocumentAST
     */
    public static function attachNodeInterfaceToObjectType(ObjectTypeDefinitionNode $objectType, DocumentAST $documentAST): DocumentAST
    {
        $objectType->interfaces = self::mergeNodeList(
            $objectType->interfaces,
            [
                Parser::parseType(
                    'Node',
                    ['noLocation' => true]
                ),
            ]
        );

        $globalIdFieldDefinition = PartialParser::fieldDefinition(
            config('lighthouse.global_id_field').': ID! @globalId'
        );
        $objectType->fields = $objectType->fields->merge([$globalIdFieldDefinition]);

        return $documentAST->setDefinition($objectType);
    }
}<|MERGE_RESOLUTION|>--- conflicted
+++ resolved
@@ -6,23 +6,11 @@
 use GraphQL\Language\Parser;
 use GraphQL\Language\AST\Node;
 use GraphQL\Language\AST\NodeList;
-<<<<<<< HEAD
-=======
-use GraphQL\Language\AST\FieldNode;
-use GraphQL\Language\AST\ValueNode;
->>>>>>> 99031763
 use GraphQL\Language\AST\ArgumentNode;
 use GraphQL\Language\AST\ListTypeNode;
 use GraphQL\Language\AST\DirectiveNode;
 use GraphQL\Language\AST\NamedTypeNode;
 use GraphQL\Language\AST\NonNullTypeNode;
-<<<<<<< HEAD
-=======
-use GraphQL\Language\AST\ObjectFieldNode;
-use GraphQL\Language\AST\ObjectValueNode;
-use GraphQL\Language\AST\FieldDefinitionNode;
-use Nuwave\Lighthouse\Schema\AST\DocumentAST;
->>>>>>> 99031763
 use GraphQL\Language\AST\ObjectTypeDefinitionNode;
 use Nuwave\Lighthouse\Exceptions\DefinitionException;
 use Nuwave\Lighthouse\Schema\Directives\Fields\NamespaceDirective;
@@ -117,11 +105,7 @@
      */
     public static function getUnderlyingTypeName(Node $definition): string
     {
-<<<<<<< HEAD
         $type = $definition->type;
-=======
-        $type = $field->type;
->>>>>>> 99031763
         if ($type instanceof ListTypeNode || $type instanceof NonNullTypeNode) {
             $type = self::getUnderlyingNamedTypeNode($type);
         }
@@ -155,40 +139,6 @@
     }
 
     /**
-     * Check to see if a field contains a directive.
-     *
-     * @param FieldNode    $field
-     * @param string|array $directives
-     *
-     * @return bool
-     */
-    public static function fieldHasDirective(FieldNode $field, $directives)
-    {
-        $directives = is_string($directives) ? [$directives] : $directives;
-
-        foreach ($field->directives as $directive) {
-            if (in_array($directive->name->value, $directives)) {
-                return true;
-            }
-        }
-
-        return false;
-    }
-
-    /**
-     * Check to see if a field doesn't contain a directive.
-     *
-     * @param FieldNode    $field
-     * @param string|array $directives
-     *
-     * @return bool
-     */
-    public static function fieldDoesNotHaveDirective(FieldNode $field, $directives)
-    {
-        return ! self::fieldHasDirective($field, $directives);
-    }
-
-    /**
      * Does the given directive have an argument of the given name?
      *
      * @param DirectiveNode $directiveDefinition
@@ -258,7 +208,6 @@
             });
     }
 
-<<<<<<< HEAD
     /**
      * Check if a node has a particular directive defined upon it.
      *
@@ -275,8 +224,6 @@
             });
     }
 
-=======
->>>>>>> 99031763
     /**
      * Directives might have an additional namespace associated with them, set via the "@namespace" directive.
      *
