<?php

namespace Nuwave\Lighthouse\Schema\AST;

use GraphQL\Utils\AST;
use GraphQL\Language\Parser;
use GraphQL\Error\SyntaxError;
use GraphQL\Language\AST\Node;
use Illuminate\Support\Collection;
use GraphQL\Language\AST\DocumentNode;
use GraphQL\Language\AST\DefinitionNode;
use GraphQL\Language\AST\TypeExtensionNode;
use GraphQL\Language\AST\TypeDefinitionNode;
use GraphQL\Language\AST\FieldDefinitionNode;
use GraphQL\Language\AST\EnumTypeDefinitionNode;
use Nuwave\Lighthouse\Exceptions\ParseException;
use GraphQL\Language\AST\DirectiveDefinitionNode;
use GraphQL\Language\AST\UnionTypeDefinitionNode;
use GraphQL\Language\AST\ObjectTypeDefinitionNode;
use GraphQL\Language\AST\ScalarTypeDefinitionNode;
use GraphQL\Language\AST\InterfaceTypeDefinitionNode;
use GraphQL\Language\AST\InputObjectTypeDefinitionNode;

class DocumentAST implements \Serializable
{
    /**
     * A map from definition name to the definition node.
     *
     * @var Collection<DefinitionNode>
     */
    protected $definitionMap;
    /**
     * A collection of type extensions.
     *
     * @var Collection<TypeExtensionNode>
     */
    protected $typeExtensionsMap;

    /**
     * @param DocumentNode $documentNode
     */
    public function __construct(DocumentNode $documentNode)
    {
        /** @var Collection<TypeExtensionNode> $typeExtensions */
        /** @var Collection<DefinitionNode> $definitionNodes */
        // We can not store type extensions in the map, since they do not have unique names
<<<<<<< HEAD
        list($typeExtensions, $definitionNodes) = collect($documentNode->definitions)
            ->partition(function (DefinitionNode $definitionNode): bool {
=======
        [$typeExtensions, $definitionNodes] = collect($documentNode->definitions)
            ->partition(function (DefinitionNode $definitionNode) {
>>>>>>> a98a239d
                return $definitionNode instanceof TypeExtensionNode;
            });

        $this->typeExtensionsMap = $typeExtensions
            ->mapWithKeys(function (TypeExtensionNode $node): array {
                return [$this->typeExtensionUniqueKey($node) => $node];
            });

        $this->definitionMap = $definitionNodes
            ->mapWithKeys(function (DefinitionNode $node): array {
                return [$node->name->value => $node];
            });
    }

    /**
     * Return a unique key that identifies a type extension.
     *
     * @param TypeExtensionNode $typeExtensionNode
     *
     * @return string
     */
    protected function typeExtensionUniqueKey(TypeExtensionNode $typeExtensionNode): string
    {
        $fieldNames = collect($typeExtensionNode->fields)
            ->map(function ($field): string {
                return $field->name->value;
            })
            ->implode(':');

        return $typeExtensionNode->name->value.$fieldNames;
    }

    /**
     * Create a new DocumentAST instance from a schema.
     *
     * @param string $schema
     *
     * @throws ParseException
     *
     * @return static
     */
    public static function fromSource(string $schema): self
    {
        try {
            return new static(
                Parser::parse(
                    $schema,
                    // Ignore location since it only bloats the AST
                    ['noLocation' => true]
                )
            );
        } catch (SyntaxError $syntaxError) {
            // Throw our own error class instead, since otherwise a schema definition
            // error would get rendered to the Client.
            throw new ParseException(
                $syntaxError->getMessage()
            );
        }
    }

    /**
     * Strip out irrelevant information to make serialization more efficient.
     *
     * @return string
     */
    public function serialize(): string
    {
        return serialize(
            $this->definitionMap
                ->mapWithKeys(function (DefinitionNode $node, string $key): array {
                    return [$key => AST::toArray($node)];
                })
        );
    }

    /**
     * Construct from the string representation.
     *
     * @param string $serialized
     *
     * @return void
     */
    public function unserialize($serialized): void
    {
        $this->definitionMap = unserialize($serialized)
            ->mapWithKeys(function (array $node, string $key): array {
                return [$key => AST::fromArray($node)];
            });
    }

    /**
     * Get all type definitions from the document.
     *
     * @return Collection<TypeDefinitionNode>
     */
    public function typeDefinitions(): Collection
    {
        return $this->definitionMap
            ->filter(function (DefinitionNode $node) {
                return $node instanceof ScalarTypeDefinitionNode
                    || $node instanceof ObjectTypeDefinitionNode
                    || $node instanceof InterfaceTypeDefinitionNode
                    || $node instanceof UnionTypeDefinitionNode
                    || $node instanceof EnumTypeDefinitionNode
                    || $node instanceof InputObjectTypeDefinitionNode;
            });
    }

    /**
     * Get all definitions for directives.
     *
     * @return Collection<DirectiveDefinitionNode>
     */
    public function directiveDefinitions(): Collection
    {
        return $this->definitionsByType(DirectiveDefinitionNode::class);
    }

    /**
     * Get all extensions that apply to a named type.
     *
     * @param string $extendedTypeName
     *
     * @return Collection<TypeExtensionNode>
     */
    public function extensionsForType(string $extendedTypeName): Collection
    {
        return $this->typeExtensionsMap
            ->filter(function (TypeExtensionNode $typeExtension) use ($extendedTypeName): bool {
                return $extendedTypeName === $typeExtension->name->value;
            });
    }

    /**
     * Return all the type extensions.
     *
     * @return Collection<TypeExtensionNode>
     */
    public function typeExtensions(): Collection
    {
        return $this->typeExtensionsMap;
    }

    /**
     * Get all definitions for object types.
     *
     * @return Collection<ObjectTypeDefinitionNode>
     */
    public function objectTypeDefinitions(): Collection
    {
        return $this->definitionsByType(ObjectTypeDefinitionNode::class);
    }

    /**
     * Get a single object type definition by name.
     *
     * @param string $name
     *
     * @return ObjectTypeDefinitionNode|null
     */
    public function objectTypeDefinition(string $name): ?ObjectTypeDefinitionNode
    {
        return $this->objectTypeDefinitions()
            ->first(function (ObjectTypeDefinitionNode $objectType) use ($name): bool {
                return $objectType->name->value === $name;
            });
    }

    /**
     * @return Collection<InputObjectTypeDefinitionNode>
     */
    public function inputObjectTypeDefinitions(): Collection
    {
        return $this->definitionsByType(InputObjectTypeDefinitionNode::class);
    }

    /**
     * @param string $name
     *
     * @return InputObjectTypeDefinitionNode|null
     */
    public function inputObjectTypeDefinition(string $name): ?InputObjectTypeDefinitionNode
    {
        return $this->inputObjectTypeDefinitions()
            ->first(function (InputObjectTypeDefinitionNode $inputType) use ($name): bool {
                return $inputType->name->value === $name;
            });
    }

    /**
     * Get all interface definitions.
     *
     * @return Collection<InterfaceTypeDefinitionNode>
     */
    public function interfaceDefinitions(): Collection
    {
        return $this->definitionsByType(InterfaceTypeDefinitionNode::class);
    }

    /**
     * Get the root query type definition.
     *
     * @return ObjectTypeDefinitionNode|null
     */
    public function queryTypeDefinition(): ?ObjectTypeDefinitionNode
    {
        return $this->objectTypeDefinition('Query');
    }

    /**
     * Get the root mutation type definition.
     *
     * @return ObjectTypeDefinitionNode|null
     */
    public function mutationTypeDefinition(): ?ObjectTypeDefinitionNode
    {
        return $this->objectTypeDefinition('Mutation');
    }

    /**
     * Get the root subscription type definition.
     *
     * @return ObjectTypeDefinitionNode|null
     */
    public function subscriptionTypeDefinition(): ?ObjectTypeDefinitionNode
    {
        return $this->objectTypeDefinition('Subscription');
    }

    /**
     * Get all definitions of a given type.
     *
     * @param string $typeClassName
     *
     * @return Collection
     */
    protected function definitionsByType(string $typeClassName): Collection
    {
        return $this->definitionMap
            ->filter(function (Node $node) use ($typeClassName) {
                return $node instanceof $typeClassName;
            });
    }

    /**
     * Add a single field to the query type.
     *
     * @param FieldDefinitionNode $field
     *
     * @return $this
     */
    public function addFieldToQueryType(FieldDefinitionNode $field): self
    {
        $query = $this->queryTypeDefinition();
        $query->fields = ASTHelper::mergeNodeList($query->fields, [$field]);

        $this->setDefinition($query);

        return $this;
    }

    /**
     * @param DefinitionNode $newDefinition
     *
     * @return $this
     */
    public function setDefinition(DefinitionNode $newDefinition): self
    {
        if ($newDefinition instanceof TypeExtensionNode) {
            $this->typeExtensionsMap->put(
                $this->typeExtensionUniqueKey($newDefinition),
                $newDefinition
            );
        } else {
            $this->definitionMap->put(
                $newDefinition->name->value,
                $newDefinition
            );
        }

        return $this;
    }
}<|MERGE_RESOLUTION|>--- conflicted
+++ resolved
@@ -44,13 +44,8 @@
         /** @var Collection<TypeExtensionNode> $typeExtensions */
         /** @var Collection<DefinitionNode> $definitionNodes */
         // We can not store type extensions in the map, since they do not have unique names
-<<<<<<< HEAD
-        list($typeExtensions, $definitionNodes) = collect($documentNode->definitions)
+        [$typeExtensions, $definitionNodes] = collect($documentNode->definitions)
             ->partition(function (DefinitionNode $definitionNode): bool {
-=======
-        [$typeExtensions, $definitionNodes] = collect($documentNode->definitions)
-            ->partition(function (DefinitionNode $definitionNode) {
->>>>>>> a98a239d
                 return $definitionNode instanceof TypeExtensionNode;
             });
 
