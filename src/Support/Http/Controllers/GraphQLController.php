--- conflicted
+++ resolved
@@ -6,13 +6,10 @@
 use Nuwave\Lighthouse\GraphQL;
 use Illuminate\Routing\Controller;
 use GraphQL\Executor\ExecutionResult;
-<<<<<<< HEAD
 use Symfony\Component\HttpFoundation\Response;
 use Nuwave\Lighthouse\Exceptions\ParseException;
 use Nuwave\Lighthouse\Exceptions\DirectiveException;
 use Nuwave\Lighthouse\Exceptions\DefinitionException;
-=======
->>>>>>> a98a239d
 use Nuwave\Lighthouse\Support\Contracts\CreatesContext;
 use Nuwave\Lighthouse\Support\Contracts\GraphQLContext;
 use Nuwave\Lighthouse\Support\Contracts\GraphQLResponse;
@@ -66,14 +63,7 @@
      *
      * @param Request $request
      *
-<<<<<<< HEAD
-     * @throws DirectiveException
-     * @throws ParseException
-     * @throws DefinitionException
-=======
->>>>>>> a98a239d
-     *
-     * @return Response
+     * @return \Symfony\Component\HttpFoundation\Response
      */
     public function query(Request $request): Response
     {
@@ -95,18 +85,10 @@
     }
 
     /**
-     * @param Request $request
-     * @param GraphQLContext $context
-     *
-<<<<<<< HEAD
-     * @throws DirectiveException
-     * @throws ParseException
-     * @throws DefinitionException
+     * @param  Request  $request
+     * @param  GraphQLContext  $context
      *
      * @return mixed[]
-=======
-     * @return array
->>>>>>> a98a239d
      */
     protected function execute(Request $request, GraphQLContext $context): array
     {
