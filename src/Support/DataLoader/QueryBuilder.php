--- conflicted
+++ resolved
@@ -213,19 +213,10 @@
             $reflection = new ReflectionClass($model);
             $withProperty = $reflection->getProperty('with');
             $withProperty->setAccessible(true);
-<<<<<<< HEAD
-
-            $with = array_filter(
-                $withProperty->getValue($model),
-                function ($relation) use ($model) {
-                    return ! $model->relationLoaded($relation);
-                }
-            );
-=======
-            $with = array_filter((array)$withProperty->getValue($model), function ($relation) use ($model) {
+
+            $with = array_filter((array) $withProperty->getValue($model), function ($relation) use ($model) {
                 return ! $model->relationLoaded($relation);
             });
->>>>>>> feee4b87
 
             if (! empty($with)) {
                 $collection->load($with);
