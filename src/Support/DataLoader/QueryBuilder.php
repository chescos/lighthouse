--- conflicted
+++ resolved
@@ -124,14 +124,8 @@
             $relationQueries->shift()->getQuery()
         );
 
-<<<<<<< HEAD
         $baseQuery = $this->databaseManager->query();
-        $fromExpression = '('.$unitedRelations->toSql().') as '.$baseQuery->grammar->wrap($relatedTable);
-=======
-        /** @var \Illuminate\Database\Query\Builder $baseQuery */
-        $baseQuery = app('db')->query();
         $fromExpression = '('.$unitedRelations->toSql().') as '.$baseQuery->grammar->wrap($this->tableAlias($relatedTable));
->>>>>>> b8d5b4e5
         $results = $baseQuery->select()
             ->from($baseQuery->raw($fromExpression))
             ->setBindings($unitedRelations->getBindings())
