<?php

namespace DummyNamespace;

use GraphQL\Type\Definition\ResolveInfo;
use Nuwave\Lighthouse\Support\Contracts\GraphQLContext;

class DummyClass
{
    /**
     * Return a value for the field.
     *
<<<<<<< HEAD
     * @param mixed          $rootValue   Usually contains the result returned from the parent field. In this case, it is always `null`.
     * @param array          $args        The arguments that were passed into the field.
     * @param GraphQLContext $context     Arbitrary data that is shared between all fields of a single query.
     * @param ResolveInfo    $resolveInfo Information about the query itself, such as the execution state, the field name, path to the field from the root, and more.
     *
=======
     * @param  null  $rootValue Usually contains the result returned from the parent field. In this case, it is always `null`.
     * @param  array  $args The arguments that were passed into the field.
     * @param  \Nuwave\Lighthouse\Support\Contracts\GraphQLContext|null  $context Arbitrary data that is shared between all fields of a single query.
     * @param  \GraphQL\Type\Definition\ResolveInfo  $resolveInfo Information about the query itself, such as the execution state, the field name, path to the field from the root, and more.
>>>>>>> 60507b32
     * @return mixed
     */
    public function resolve($rootValue, array $args, GraphQLContext $context, ResolveInfo $resolveInfo)
    {
        // TODO implement the resolver
    }
}<|MERGE_RESOLUTION|>--- conflicted
+++ resolved
@@ -10,18 +10,10 @@
     /**
      * Return a value for the field.
      *
-<<<<<<< HEAD
-     * @param mixed          $rootValue   Usually contains the result returned from the parent field. In this case, it is always `null`.
-     * @param array          $args        The arguments that were passed into the field.
-     * @param GraphQLContext $context     Arbitrary data that is shared between all fields of a single query.
-     * @param ResolveInfo    $resolveInfo Information about the query itself, such as the execution state, the field name, path to the field from the root, and more.
-     *
-=======
      * @param  null  $rootValue Usually contains the result returned from the parent field. In this case, it is always `null`.
-     * @param  array  $args The arguments that were passed into the field.
-     * @param  \Nuwave\Lighthouse\Support\Contracts\GraphQLContext|null  $context Arbitrary data that is shared between all fields of a single query.
+     * @param  mixed[]  $args The arguments that were passed into the field.
+     * @param  \Nuwave\Lighthouse\Support\Contracts\GraphQLContext  $context Arbitrary data that is shared between all fields of a single query.
      * @param  \GraphQL\Type\Definition\ResolveInfo  $resolveInfo Information about the query itself, such as the execution state, the field name, path to the field from the root, and more.
->>>>>>> 60507b32
      * @return mixed
      */
     public function resolve($rootValue, array $args, GraphQLContext $context, ResolveInfo $resolveInfo)
