<?php

namespace Nuwave\Lighthouse\Execution;

use Illuminate\Support\Collection;
use Illuminate\Database\Eloquent\Model;
use Illuminate\Database\Eloquent\Relations\HasOne;
use Illuminate\Database\Eloquent\Relations\HasMany;
use Illuminate\Database\Eloquent\Relations\MorphTo;
use Illuminate\Database\Eloquent\Relations\MorphOne;
use Illuminate\Database\Eloquent\Relations\Relation;
use Illuminate\Database\Eloquent\Relations\BelongsTo;
use Illuminate\Database\Eloquent\Relations\MorphMany;
use Illuminate\Database\Eloquent\ModelNotFoundException;
use Illuminate\Database\Eloquent\Relations\BelongsToMany;

class MutationExecutor
{
    /**
     * @param Model         $model          an empty instance of the model that should be created
     * @param Collection    $args           the corresponding slice of the input arguments for creating this model
     * @param Relation|null $parentRelation if we are in a nested create, we can use this to associate the new model to its parent
     *
     * @return Model
     */
<<<<<<< HEAD
    public static function executeCreate(Model $model, Collection $args, Relation $parentRelation = null): Model
=======
    public static function executeCreate(Model $model, Collection $args, ?HasMany $parentRelation = null): Model
>>>>>>> 0a84e820
    {
        $reflection = new \ReflectionClass($model);
        list($hasMany, $remaining) = self::partitionArgsByRelationType($reflection, $args, HasMany::class);

        list($morphMany, $remaining) = self::extractMorphManyArgs($model, $remaining);

        list($hasOne, $remaining) = self::extractHasOneArgs($model, $remaining);

        list($belongsToMany, $remaining) = self::extractBelongsToManyArgs($model, $remaining);

        list($morphOne, $remaining) = self::extractMorphOneArgs($model, $remaining);

        $model = self::saveModelWithBelongsTo($model, $remaining, $parentRelation);

<<<<<<< HEAD
        $hasMany->each(function ($nestedOperations, string $relationName) use ($model) {
=======
        $hasMany->each(function ($nestedOperations, string $relationName) use ($model): void {
>>>>>>> 0a84e820
            /** @var HasMany $relation */
            $relation = $model->{$relationName}();

            collect($nestedOperations)->each(function ($values, string $operationKey) use ($relation) {
                if ('create' === $operationKey) {
                    self::handleHasManyCreate(collect($values), $relation);
                }

                if ('create' === $operationKey) {
                    self::handleHasManyCreate(collect($values), $relation);
                }
            });
        });

        $hasOne->each(function ($nestedOperations, string $relationName) use ($model) {
            /** @var HasOne $relation */
            $relation = $model->{$relationName}();

            collect($nestedOperations)->each(function ($values, string $operationKey) use ($relation) {
                if ('create' === $operationKey) {
                    self::handleHasOneCreate(collect($values), $relation);
                }
            });
        });

        $morphMany->each(function ($nestedOperations, string $relationName) use ($model) {
            /** @var MorphMany $relation */
            $relation = $model->{$relationName}();

            collect($nestedOperations)->each(function ($values, string $operationKey) use ($relation) {
                if ('create' === $operationKey) {
                    self::handleMorphManyCreate(collect($values), $relation);
                }
            });
        });

        $morphOne->each(function ($nestedOperations, string $relationName) use ($model) {
            /** @var MorphOne $relation */
            $relation = $model->{$relationName}();

            collect($nestedOperations)->each(function ($values, string $operationKey) use ($relation) {
                if ('create' === $operationKey) {
                    self::handleMorphOneCreate(collect($values), $relation);
                }
            });
        });

        $belongsToMany->each(function ($nestedOperations, string $relationName) use ($model) {
            /** @var BelongsToMany $relation */
            $relation = $model->{$relationName}();

            collect($nestedOperations)->each(function ($values, string $operationKey) use ($relation) {
                if ('create' === $operationKey) {
                    self::handleBelongsToManyCreate(collect($values), $relation);
                }
            });
        });

        return $model;
    }

    /**
     * @param Model      $model
     * @param Collection $remaining
     * @param Relation   $parentRelation
     *
     * @return Model
     */
<<<<<<< HEAD
    protected static function saveModelWithBelongsTo(Model $model, Collection $remaining, Relation $parentRelation = null): Model
=======
    protected static function saveModelWithBelongsTo(Model $model, Collection $remaining, ?HasMany $parentRelation = null): Model
>>>>>>> 0a84e820
    {
        $reflection = new \ReflectionClass($model);
        list($belongsTo, $remaining) = self::partitionArgsByRelationType($reflection, $remaining,BelongsTo::class);

        // Use all the remaining attributes and fill the model
        $model->fill(
            $remaining->all()
        );

<<<<<<< HEAD
        $belongsTo->each(function ($nestedOperations, string $relationName) use ($model) {
=======
        $belongsTo->each(function ($relatedId, string $relationName) use ($model): void {
>>>>>>> 0a84e820
            /** @var BelongsTo $belongsTo */
            $relation = $model->{$relationName}();

            collect($nestedOperations)->each(function ($values, string $operationKey) use ($relation) {
                if ('create' === $operationKey) {
                    // Inverse can be hasOne or hasMany
                    $belongsToModel = self::executeCreate($relation->getModel()->newInstance(), collect($values));
                    $relation->associate($belongsToModel);
                }
            });
        });

        // If we are already resolving a nested create, we might
        // already have an instance of the parent relation available.
        // In that case, use it to set the current model as a child.
        $parentRelation
            ? $parentRelation->save($model)
            : $model->save();

        return $model;
    }

    /**
     * @param Collection $multiValues
<<<<<<< HEAD
     * @param HasMany    $relation
     */
    protected static function handleHasManyCreate(Collection $multiValues, HasMany $relation)
    {
        $multiValues->each(function ($singleValues) use ($relation) {
            self::executeCreate($relation->getModel()->newInstance(), collect($singleValues), $relation);
        });
    }

    /**
    /**
     * @param Collection $multiValues
     * @param HasMany    $relation
     */
    protected static function handleBelongsToManyCreate(Collection $multiValues, BelongsToMany $relation)
    {
        $multiValues->each(function ($singleValues) use ($relation) {
            self::executeCreate($relation->getModel()->newInstance(), collect($singleValues), $relation);
        });
    }

    /**
     * @param Collection $multiValues
     * @param MorphMany  $relation
     */
    protected static function handleMorphManyCreate(Collection $multiValues, MorphMany $relation)
    {
        $multiValues->each(function ($singleValues) use ($relation) {
            self::executeCreate($relation->getModel()->newInstance(), collect($singleValues), $relation);
=======
     *
     * @param HasMany $relation
     */
    protected static function handleHasManyCreate(Collection $multiValues, HasMany $relation)
    {
        $multiValues->each(function ($singleValues) use ($relation): void {
            self::executeCreate(
                $relation->getModel()->newInstance(),
                collect($singleValues),
                $relation
            );
>>>>>>> 0a84e820
        });
    }

    /**
     * @param Collection $singleValues
     * @param HasOne     $relation
     */
    protected static function handleHasOneCreate(Collection $singleValues, HasOne $relation)
    {
        self::executeCreate($relation->getModel()->newInstance(), collect($singleValues), $relation);
    }

    /**
     * @param Collection $singleValues
     * @param MorphOne   $relation
     */
    protected static function handleMorphOneCreate(Collection $singleValues, MorphOne $relation)
    {
        self::executeCreate($relation->getModel()->newInstance(), collect($singleValues), $relation);
    }

    /**
     * @param Model        $model          an empty instance of the model that should be updated
     * @param Collection   $args           the corresponding slice of the input arguments for updating this model
     * @param HasMany|null $parentRelation if we are in a nested update, we can use this to associate the new model to its parent
     *
     * @throws ModelNotFoundException
     *
     * @return Model
     */
    public static function executeUpdate(Model $model, Collection $args, ?HasMany $parentRelation = null): Model
    {
        $id = $args->pull('id')
            ?? $args->pull(
                $model->getKeyName()
            );

        $model = $model->newQuery()->findOrFail($id);

        $reflection = new \ReflectionClass($model);
        list($hasMany, $remaining) = self::partitionArgsByRelationType($reflection, $args, HasMany::class);

        $model = self::saveModelWithBelongsTo($model, $remaining, $parentRelation);

<<<<<<< HEAD
        $hasMany->each(function ($nestedOperations, $relationName) use ($model) {
            /** @var HasMany $relation */
            $relation = $model->{$relationName}();


            collect($nestedOperations)->each(function ($values, string $operationKey) use ($relation) {
=======
        $hasMany->each(function ($nestedOperations, string $relationName) use ($model): void {
            /** @var HasMany $relation */
            $relation = $model->{$relationName}();

            collect($nestedOperations)->each(function ($values, string $operationKey) use ($relation): void {
>>>>>>> 0a84e820
                if ('create' === $operationKey) {
                    self::handleHasManyCreate(collect($values), $relation);
                }

                if ('update' === $operationKey) {
                    collect($values)->each(function ($singleValues) use ($relation) {
                        self::executeUpdate($relation->getModel()->newInstance(), collect($singleValues), $relation);
                    });
                }

                if ('delete' === $operationKey) {
                    $relation->getModel()::destroy($values);
                }
            });
        });

        return $model;
    }

    /**
<<<<<<< HEAD
     * Extract all the arguments that are named the same as a BelongsTo relationship on the model.
     *
     * For example, if the args array looks like this:
     *
     * ['user' => 123, 'name' => 'Ralf']
     *
     * and the model has a method "user" that returns a BelongsTo relationship,
     * the result will be:
     * [
     *   ['user' => 123],
     *   ['name' => 'Ralf']
     * ]
     *
     * @param Model      $model
     * @param Collection $args
     *
     * @return Collection
     */
    protected static function extractBelongsToArgs(Model $model, Collection $args): Collection
    {
        return $args->partition(function ($value, $key) use ($model) {
            return method_exists($model, $key) && ($model->{$key}() instanceof BelongsTo);
        });
    }

    /**
     * @param Model      $model
     * @param Collection $args
     *
     * @return Collection
     */
    protected static function extractMorphToArgs(Model $model, Collection $args): Collection
    {
        return $args->partition(function ($value, $key) use ($model) {
            return method_exists($model, $key) && ($model->{$key}() instanceof MorphTo);
        });
    }

    /**
     * @param Model      $model
     * @param Collection $args
     *
     * @return Collection
     */
    protected static function extractBelongsToManyArgs(Model $model, Collection $args): Collection
    {
        return $args->partition(function ($value, $key) use ($model) {
            return method_exists($model, $key) && ($model->{$key}() instanceof BelongsToMany);
        });
    }

    /**
     * @param Model      $model
     * @param Collection $args
     *
     * @return Collection
     */
    protected static function extractMorphOneArgs(Model $model, Collection $args): Collection
    {
        return $args->partition(function ($value, $key) use ($model) {
            return method_exists($model, $key) && ($model->{$key}() instanceof MorphOne);
        });
    }

    /**
     * Extract all the arguments that are named the same as a HasMany relationship on the model.
=======
     * Extract all the arguments that correspond to a relation of a certain type on the model.
>>>>>>> 0a84e820
     *
     * For example, if the args input looks like this:
     *
     * [
     *  'comments' =>
     *    ['foo' => 'Bar'],
     *  'name' => 'Ralf',
     * ]
     *
     * and the model has a method "comments" that returns a HasMany relationship,
     * the result will be:
     * [
     *   [
     *    'comments' =>
     *      ['foo' => 'Bar'],
     *   ],
     *   [
     *    'name' => 'Ralf',
     *   ]
     * ]
     *
     * @param \ReflectionClass $modelReflection
     * @param Collection       $args
     * @param string           $relationClass
     *
     * @return Collection [relationshipArgs, remainingArgs]
     */
    protected static function partitionArgsByRelationType(\ReflectionClass $modelReflection, Collection $args, string $relationClass): Collection
    {
<<<<<<< HEAD
        return $args->partition(function ($value, $key) use ($model) {
            return method_exists($model, $key) && ($model->{$key}() instanceof HasMany);
        });
    }

    /**
     * @param Model      $model
     * @param Collection $args
     *
     * @return Collection
     */
    protected static function extractMorphManyArgs(Model $model, Collection $args): Collection
    {
        return $args->partition(function ($value, $key) use ($model) {
            return method_exists($model, $key) && ($model->{$key}() instanceof MorphMany);
        });
    }

    /**
     * @param Model      $model
     * @param Collection $args
     *
     * @return Collection
     */
    protected static function extractHasOneArgs(Model $model, Collection $args): Collection
    {
        return $args->partition(function ($value, $key) use ($model) {
            return method_exists($model, $key) && ($model->{$key}() instanceof HasOne);
        });
=======
        return $args->partition(
            function ($value, string $key) use ($modelReflection, $relationClass): bool {
                if(! $modelReflection->hasMethod($key)){
                    return false;
                }

                $relationMethodCandidate = $modelReflection->getMethod($key);
                if(!$returnType = $relationMethodCandidate->getReturnType()){
                    return false;
                }

                if(! $returnType instanceof \ReflectionNamedType){
                    return false;
                }

                return $returnType->getName() === $relationClass;
            }
        );
>>>>>>> 0a84e820
    }
}<|MERGE_RESOLUTION|>--- conflicted
+++ resolved
@@ -23,11 +23,7 @@
      *
      * @return Model
      */
-<<<<<<< HEAD
     public static function executeCreate(Model $model, Collection $args, Relation $parentRelation = null): Model
-=======
-    public static function executeCreate(Model $model, Collection $args, ?HasMany $parentRelation = null): Model
->>>>>>> 0a84e820
     {
         $reflection = new \ReflectionClass($model);
         list($hasMany, $remaining) = self::partitionArgsByRelationType($reflection, $args, HasMany::class);
@@ -42,11 +38,7 @@
 
         $model = self::saveModelWithBelongsTo($model, $remaining, $parentRelation);
 
-<<<<<<< HEAD
-        $hasMany->each(function ($nestedOperations, string $relationName) use ($model) {
-=======
         $hasMany->each(function ($nestedOperations, string $relationName) use ($model): void {
->>>>>>> 0a84e820
             /** @var HasMany $relation */
             $relation = $model->{$relationName}();
 
@@ -115,11 +107,7 @@
      *
      * @return Model
      */
-<<<<<<< HEAD
     protected static function saveModelWithBelongsTo(Model $model, Collection $remaining, Relation $parentRelation = null): Model
-=======
-    protected static function saveModelWithBelongsTo(Model $model, Collection $remaining, ?HasMany $parentRelation = null): Model
->>>>>>> 0a84e820
     {
         $reflection = new \ReflectionClass($model);
         list($belongsTo, $remaining) = self::partitionArgsByRelationType($reflection, $remaining,BelongsTo::class);
@@ -129,11 +117,7 @@
             $remaining->all()
         );
 
-<<<<<<< HEAD
-        $belongsTo->each(function ($nestedOperations, string $relationName) use ($model) {
-=======
         $belongsTo->each(function ($relatedId, string $relationName) use ($model): void {
->>>>>>> 0a84e820
             /** @var BelongsTo $belongsTo */
             $relation = $model->{$relationName}();
 
@@ -158,39 +142,7 @@
 
     /**
      * @param Collection $multiValues
-<<<<<<< HEAD
      * @param HasMany    $relation
-     */
-    protected static function handleHasManyCreate(Collection $multiValues, HasMany $relation)
-    {
-        $multiValues->each(function ($singleValues) use ($relation) {
-            self::executeCreate($relation->getModel()->newInstance(), collect($singleValues), $relation);
-        });
-    }
-
-    /**
-    /**
-     * @param Collection $multiValues
-     * @param HasMany    $relation
-     */
-    protected static function handleBelongsToManyCreate(Collection $multiValues, BelongsToMany $relation)
-    {
-        $multiValues->each(function ($singleValues) use ($relation) {
-            self::executeCreate($relation->getModel()->newInstance(), collect($singleValues), $relation);
-        });
-    }
-
-    /**
-     * @param Collection $multiValues
-     * @param MorphMany  $relation
-     */
-    protected static function handleMorphManyCreate(Collection $multiValues, MorphMany $relation)
-    {
-        $multiValues->each(function ($singleValues) use ($relation) {
-            self::executeCreate($relation->getModel()->newInstance(), collect($singleValues), $relation);
-=======
-     *
-     * @param HasMany $relation
      */
     protected static function handleHasManyCreate(Collection $multiValues, HasMany $relation)
     {
@@ -200,7 +152,29 @@
                 collect($singleValues),
                 $relation
             );
->>>>>>> 0a84e820
+        });
+    }
+
+    /**
+    /**
+     * @param Collection $multiValues
+     * @param HasMany    $relation
+     */
+    protected static function handleBelongsToManyCreate(Collection $multiValues, BelongsToMany $relation)
+    {
+        $multiValues->each(function ($singleValues) use ($relation) {
+            self::executeCreate($relation->getModel()->newInstance(), collect($singleValues), $relation);
+        });
+    }
+
+    /**
+     * @param Collection $multiValues
+     * @param MorphMany  $relation
+     */
+    protected static function handleMorphManyCreate(Collection $multiValues, MorphMany $relation)
+    {
+        $multiValues->each(function ($singleValues) use ($relation) {
+            self::executeCreate($relation->getModel()->newInstance(), collect($singleValues), $relation);
         });
     }
 
@@ -245,20 +219,11 @@
 
         $model = self::saveModelWithBelongsTo($model, $remaining, $parentRelation);
 
-<<<<<<< HEAD
-        $hasMany->each(function ($nestedOperations, $relationName) use ($model) {
-            /** @var HasMany $relation */
-            $relation = $model->{$relationName}();
-
-
-            collect($nestedOperations)->each(function ($values, string $operationKey) use ($relation) {
-=======
         $hasMany->each(function ($nestedOperations, string $relationName) use ($model): void {
             /** @var HasMany $relation */
             $relation = $model->{$relationName}();
 
             collect($nestedOperations)->each(function ($values, string $operationKey) use ($relation): void {
->>>>>>> 0a84e820
                 if ('create' === $operationKey) {
                     self::handleHasManyCreate(collect($values), $relation);
                 }
@@ -279,76 +244,7 @@
     }
 
     /**
-<<<<<<< HEAD
-     * Extract all the arguments that are named the same as a BelongsTo relationship on the model.
-     *
-     * For example, if the args array looks like this:
-     *
-     * ['user' => 123, 'name' => 'Ralf']
-     *
-     * and the model has a method "user" that returns a BelongsTo relationship,
-     * the result will be:
-     * [
-     *   ['user' => 123],
-     *   ['name' => 'Ralf']
-     * ]
-     *
-     * @param Model      $model
-     * @param Collection $args
-     *
-     * @return Collection
-     */
-    protected static function extractBelongsToArgs(Model $model, Collection $args): Collection
-    {
-        return $args->partition(function ($value, $key) use ($model) {
-            return method_exists($model, $key) && ($model->{$key}() instanceof BelongsTo);
-        });
-    }
-
-    /**
-     * @param Model      $model
-     * @param Collection $args
-     *
-     * @return Collection
-     */
-    protected static function extractMorphToArgs(Model $model, Collection $args): Collection
-    {
-        return $args->partition(function ($value, $key) use ($model) {
-            return method_exists($model, $key) && ($model->{$key}() instanceof MorphTo);
-        });
-    }
-
-    /**
-     * @param Model      $model
-     * @param Collection $args
-     *
-     * @return Collection
-     */
-    protected static function extractBelongsToManyArgs(Model $model, Collection $args): Collection
-    {
-        return $args->partition(function ($value, $key) use ($model) {
-            return method_exists($model, $key) && ($model->{$key}() instanceof BelongsToMany);
-        });
-    }
-
-    /**
-     * @param Model      $model
-     * @param Collection $args
-     *
-     * @return Collection
-     */
-    protected static function extractMorphOneArgs(Model $model, Collection $args): Collection
-    {
-        return $args->partition(function ($value, $key) use ($model) {
-            return method_exists($model, $key) && ($model->{$key}() instanceof MorphOne);
-        });
-    }
-
-    /**
-     * Extract all the arguments that are named the same as a HasMany relationship on the model.
-=======
      * Extract all the arguments that correspond to a relation of a certain type on the model.
->>>>>>> 0a84e820
      *
      * For example, if the args input looks like this:
      *
@@ -378,37 +274,6 @@
      */
     protected static function partitionArgsByRelationType(\ReflectionClass $modelReflection, Collection $args, string $relationClass): Collection
     {
-<<<<<<< HEAD
-        return $args->partition(function ($value, $key) use ($model) {
-            return method_exists($model, $key) && ($model->{$key}() instanceof HasMany);
-        });
-    }
-
-    /**
-     * @param Model      $model
-     * @param Collection $args
-     *
-     * @return Collection
-     */
-    protected static function extractMorphManyArgs(Model $model, Collection $args): Collection
-    {
-        return $args->partition(function ($value, $key) use ($model) {
-            return method_exists($model, $key) && ($model->{$key}() instanceof MorphMany);
-        });
-    }
-
-    /**
-     * @param Model      $model
-     * @param Collection $args
-     *
-     * @return Collection
-     */
-    protected static function extractHasOneArgs(Model $model, Collection $args): Collection
-    {
-        return $args->partition(function ($value, $key) use ($model) {
-            return method_exists($model, $key) && ($model->{$key}() instanceof HasOne);
-        });
-=======
         return $args->partition(
             function ($value, string $key) use ($modelReflection, $relationClass): bool {
                 if(! $modelReflection->hasMethod($key)){
@@ -427,6 +292,31 @@
                 return $returnType->getName() === $relationClass;
             }
         );
->>>>>>> 0a84e820
+    }
+
+    /**
+     * @param Model      $model
+     * @param Collection $args
+     *
+     * @return Collection
+     */
+    protected static function extractMorphManyArgs(Model $model, Collection $args): Collection
+    {
+        return $args->partition(function ($value, $key) use ($model) {
+            return method_exists($model, $key) && ($model->{$key}() instanceof MorphMany);
+        });
+    }
+
+    /**
+     * @param Model      $model
+     * @param Collection $args
+     *
+     * @return Collection
+     */
+    protected static function extractHasOneArgs(Model $model, Collection $args): Collection
+    {
+        return $args->partition(function ($value, $key) use ($model) {
+            return method_exists($model, $key) && ($model->{$key}() instanceof HasOne);
+        });
     }
 }