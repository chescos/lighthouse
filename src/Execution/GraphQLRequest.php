<?php

namespace Nuwave\Lighthouse\Execution;

use Illuminate\Support\Str;
use Illuminate\Http\Request;
<<<<<<< HEAD
use GraphQL\Error\InvariantViolation;
use Nuwave\Lighthouse\Support\Contracts\CreatesContext;
use Nuwave\Lighthouse\Support\Contracts\GraphQLContext;
=======
>>>>>>> 9dc92aed

interface GraphQLRequest
{
    /**
<<<<<<< HEAD
     * The incoming HTTP request.
     *
     * @var \Illuminate\Http\Request
     */
    protected $request;

    /**
     * The current batch index.
     *
     * Is null if we are not resolving a batched query.
     *
     * @var int|null
     */
    protected $batchIndex;

    /**
     * @param  Request  $request
     * @return void
     */
    public function __construct(Request $request)
    {
        $this->request = $request;
        // If the request has neither a query, nor an operationName and is not a multipart-request,
        // we assume we are resolving a batched query.
        if (! $request->hasAny('query', 'operationName') && ! $this->isMultipartRequest()) {
            $this->batchIndex = 0;
        }
    }

    /**
=======
>>>>>>> 9dc92aed
     * Get the contained GraphQL query string.
     *
     * @return string
     */
    public function query(): string;

    /**
     * Get the given variables for the query.
     *
     * @return mixed[]
     */
<<<<<<< HEAD
    public function variables(): array
    {
        $variables = (array) $this->getInputByKey('variables');

        if ($this->isMultipartRequest()) {
            $variables = $this->mapUploadedFiles($variables);
        }

        if (is_string($variables)) {
            return json_decode($variables, true) ?? [];
        }

        return $variables ?? [];
    }
=======
    public function variables(): array;
>>>>>>> 9dc92aed

    /**
     * Get the operationName of the current request.
     *
     * @return string|null
     */
    public function operationName(): ?string;

    /**
     * Is the current query a batched query?
     *
     * @return bool
     */
    public function isBatched(): bool;

    /**
     * Advance the batch index and indicate if there are more batches to process.
     *
     * @return bool
     */
    public function advanceBatchIndex(): bool;

    /**
     * Get the index of the current batch.
     *
     * Returns null if we are not resolving a batched query.
     *
     * @return int|null
     */
<<<<<<< HEAD
    public function batchIndex()
    {
        return $this->batchIndex;
    }

    /**
     * If we are dealing with a batched request, this gets the
     * contents of the currently resolving batch index.
     *
     * @param  string  $key
     * @return array|string|null
     */
    protected function getInputByKey(string $key)
    {
        if ($this->isMultipartRequest()) {
            $operations = json_decode($this->request->input('operations'));

            return isset($operations->{$key}) ? $operations->{$key} : null;
        }

        return $this->request->input($key)
            ?? $this->request->input("{$this->batchIndex}.{$key}");
    }

    /**
     * Maps uploaded files to the variables array.
     *
     * @param  array  $variables
     * @return array
     */
    protected function mapUploadedFiles(array $variables): array
    {
        if ($this->isMultipartRequest($this->request)) {
            $map = json_decode($this->request->input('map'), true);

            if (! isset($map)) {
                throw new InvariantViolation(
                    'Could not find a valid map, be sure to conform to GraphQL multipart request specification: https://github.com/jaydenseric/graphql-multipart-request-spec'
                );
            }

            foreach ($map as $fileKey => $locations) {
                foreach ($locations as $location) {
                    $items = &$variables;
                    $location = preg_replace('/variables./', '', $location, 1);
                    $location = explode('.', $location);
                    foreach ($location as $key) {
                        if (! isset($items[$key]) || ! is_array($items[$key])) {
                            $items[$key] = [];
                        }
                        $items = &$items[$key];
                    }
                    $items = $this->request->file($fileKey);
                }
            }
        }

        return $variables;
    }

    /**
     * Is the request a multipart-request?
     *
     * @return bool
     */
    protected function isMultipartRequest(): bool
    {
        return Str::startsWith(
            $this->request->header('Content-Type'),
            'multipart/form-data'
        );
    }
=======
    public function batchIndex(): ?int;
>>>>>>> 9dc92aed
}<|MERGE_RESOLUTION|>--- conflicted
+++ resolved
@@ -2,51 +2,9 @@
 
 namespace Nuwave\Lighthouse\Execution;
 
-use Illuminate\Support\Str;
-use Illuminate\Http\Request;
-<<<<<<< HEAD
-use GraphQL\Error\InvariantViolation;
-use Nuwave\Lighthouse\Support\Contracts\CreatesContext;
-use Nuwave\Lighthouse\Support\Contracts\GraphQLContext;
-=======
->>>>>>> 9dc92aed
-
 interface GraphQLRequest
 {
     /**
-<<<<<<< HEAD
-     * The incoming HTTP request.
-     *
-     * @var \Illuminate\Http\Request
-     */
-    protected $request;
-
-    /**
-     * The current batch index.
-     *
-     * Is null if we are not resolving a batched query.
-     *
-     * @var int|null
-     */
-    protected $batchIndex;
-
-    /**
-     * @param  Request  $request
-     * @return void
-     */
-    public function __construct(Request $request)
-    {
-        $this->request = $request;
-        // If the request has neither a query, nor an operationName and is not a multipart-request,
-        // we assume we are resolving a batched query.
-        if (! $request->hasAny('query', 'operationName') && ! $this->isMultipartRequest()) {
-            $this->batchIndex = 0;
-        }
-    }
-
-    /**
-=======
->>>>>>> 9dc92aed
      * Get the contained GraphQL query string.
      *
      * @return string
@@ -58,24 +16,7 @@
      *
      * @return mixed[]
      */
-<<<<<<< HEAD
-    public function variables(): array
-    {
-        $variables = (array) $this->getInputByKey('variables');
-
-        if ($this->isMultipartRequest()) {
-            $variables = $this->mapUploadedFiles($variables);
-        }
-
-        if (is_string($variables)) {
-            return json_decode($variables, true) ?? [];
-        }
-
-        return $variables ?? [];
-    }
-=======
     public function variables(): array;
->>>>>>> 9dc92aed
 
     /**
      * Get the operationName of the current request.
@@ -105,80 +46,5 @@
      *
      * @return int|null
      */
-<<<<<<< HEAD
-    public function batchIndex()
-    {
-        return $this->batchIndex;
-    }
-
-    /**
-     * If we are dealing with a batched request, this gets the
-     * contents of the currently resolving batch index.
-     *
-     * @param  string  $key
-     * @return array|string|null
-     */
-    protected function getInputByKey(string $key)
-    {
-        if ($this->isMultipartRequest()) {
-            $operations = json_decode($this->request->input('operations'));
-
-            return isset($operations->{$key}) ? $operations->{$key} : null;
-        }
-
-        return $this->request->input($key)
-            ?? $this->request->input("{$this->batchIndex}.{$key}");
-    }
-
-    /**
-     * Maps uploaded files to the variables array.
-     *
-     * @param  array  $variables
-     * @return array
-     */
-    protected function mapUploadedFiles(array $variables): array
-    {
-        if ($this->isMultipartRequest($this->request)) {
-            $map = json_decode($this->request->input('map'), true);
-
-            if (! isset($map)) {
-                throw new InvariantViolation(
-                    'Could not find a valid map, be sure to conform to GraphQL multipart request specification: https://github.com/jaydenseric/graphql-multipart-request-spec'
-                );
-            }
-
-            foreach ($map as $fileKey => $locations) {
-                foreach ($locations as $location) {
-                    $items = &$variables;
-                    $location = preg_replace('/variables./', '', $location, 1);
-                    $location = explode('.', $location);
-                    foreach ($location as $key) {
-                        if (! isset($items[$key]) || ! is_array($items[$key])) {
-                            $items[$key] = [];
-                        }
-                        $items = &$items[$key];
-                    }
-                    $items = $this->request->file($fileKey);
-                }
-            }
-        }
-
-        return $variables;
-    }
-
-    /**
-     * Is the request a multipart-request?
-     *
-     * @return bool
-     */
-    protected function isMultipartRequest(): bool
-    {
-        return Str::startsWith(
-            $this->request->header('Content-Type'),
-            'multipart/form-data'
-        );
-    }
-=======
     public function batchIndex(): ?int;
->>>>>>> 9dc92aed
 }