--- conflicted
+++ resolved
@@ -32,15 +32,6 @@
             throw new \InvalidArgumentException("No subscription field registered for {$subscriptionField}");
         }
 
-<<<<<<< HEAD
-        $queue = $queue === null
-            ? config('lighthouse.subscriptions.queue_broadcasts', false)
-            : $queue;
-        $method = $queue
-            ? 'queueBroadcast'
-            : 'broadcast';
-        $subscription = $registry->subscription($subscriptionField);
-=======
         /** @var \Nuwave\Lighthouse\Subscriptions\Contracts\BroadcastsSubscriptions $broadcaster */
         $broadcaster = app(BroadcastsSubscriptions::class);
 
@@ -51,7 +42,6 @@
         $method = $shouldQueue
             ? 'queueBroadcast'
             : 'broadcast';
->>>>>>> 4cf1e99c
 
         try {
             call_user_func(
