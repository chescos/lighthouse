<?php

namespace Nuwave\Lighthouse\Execution\Utils;

use Illuminate\Support\Arr;

/**
 * Encode and decode pagination cursors.
 *
 * Currently, the underlying pagination Query uses offset based navigation, so
 * this basically just encodes an offset. This is enough to satisfy the constraints
 * that Relay has, but not a clean permanent solution.
 *
 * TODO Implement actual cursor pagination https://github.com/nuwave/lighthouse/issues/311
 */
class Cursor
{
    /**
     * Decode cursor from query arguments.
     *
     * If no 'after' argument is provided or the contents are not a valid base64 string,
     * this will return 0. That will effectively reset pagination, so the user gets the
     * first slice.
     *
     * @param array $args
     *
     * @return int
     */
    public static function decode(array $args): int
    {
        if (! $cursor = Arr::get($args, 'after')) {
            return 0;
        }

        return (int) base64_decode($cursor);
    }

    /**
     * Encode the given offset to make the implementation opaque.
<<<<<<< HEAD
     *
     * @param int $offset
     *
     * @return string
=======
>>>>>>> f41a3bb3
     */
    public static function encode(int $offset): string
    {
        return base64_encode($offset);
    }
}<|MERGE_RESOLUTION|>--- conflicted
+++ resolved
@@ -37,13 +37,10 @@
 
     /**
      * Encode the given offset to make the implementation opaque.
-<<<<<<< HEAD
      *
      * @param int $offset
      *
      * @return string
-=======
->>>>>>> f41a3bb3
      */
     public static function encode(int $offset): string
     {
