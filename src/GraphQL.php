<?php

namespace Nuwave\Lighthouse;

use GraphQL\Error\Error;
use GraphQL\Type\Schema;
use GraphQL\GraphQL as GraphQLBase;
use Illuminate\Support\Facades\Cache;
use GraphQL\Executor\ExecutionResult;
use Illuminate\Support\Facades\Request;
use Nuwave\Lighthouse\Support\Pipeline;
use GraphQL\Validator\Rules\QueryDepth;
<<<<<<< HEAD
use Nuwave\Lighthouse\Events\BuildingAST;
=======
use GraphQL\Validator\DocumentValidator;
>>>>>>> e7d14614
use Nuwave\Lighthouse\Schema\TypeRegistry;
use Nuwave\Lighthouse\Schema\NodeRegistry;
use Nuwave\Lighthouse\Schema\SchemaBuilder;
use Nuwave\Lighthouse\Schema\AST\ASTBuilder;
use GraphQL\Validator\Rules\QueryComplexity;
use Nuwave\Lighthouse\Schema\AST\DocumentAST;
use Nuwave\Lighthouse\Schema\DirectiveRegistry;
use Nuwave\Lighthouse\Schema\MiddlewareRegistry;
use GraphQL\Validator\Rules\DisableIntrospection;
use Nuwave\Lighthouse\Support\DataLoader\BatchLoader;
use Nuwave\Lighthouse\Schema\Source\SchemaSourceProvider;
use Nuwave\Lighthouse\Schema\Extensions\ExtensionRegistry;

class GraphQL
{
    /** @var Schema */
    protected $executableSchema;

    /** @var DocumentAST */
    protected $documentAST;

    /** @var ExtensionRegistry */
    protected $extensionRegistry;

    /** @var SchemaBuilder */
    protected $schemaBuilder;

    /** @var SchemaSourceProvider */
    protected $schemaSourceProvider;

    /** @var Pipeline */
    protected $pipeline;

    /**
     * @param ExtensionRegistry $extensionRegistry
     * @param SchemaBuilder $schemaBuilder
     * @param SchemaSourceProvider $schemaSourceProvider
     * @param Pipeline $pipeline
     */
    public function __construct(ExtensionRegistry $extensionRegistry, SchemaBuilder $schemaBuilder, SchemaSourceProvider $schemaSourceProvider, Pipeline $pipeline)
    {
        $this->extensionRegistry = $extensionRegistry;
        $this->schemaBuilder = $schemaBuilder;
        $this->schemaSourceProvider = $schemaSourceProvider;
        $this->pipeline = $pipeline;
    }

    /**
     * Execute a GraphQL query on the Lighthouse schema and return the raw ExecutionResult.
     *
     * To render the ExecutionResult, you will probably want to call `->toArray($debug)` on it,
     * with $debug being a combination of flags in \GraphQL\Error\Debug
     *
     * @param string $query
     * @param null $context
     * @param array $variables
     * @param null $rootValue
     *
     * @throws Exceptions\DirectiveException
     * @throws Exceptions\DocumentASTException
     * @throws Exceptions\ParseException
     *
     * @return ExecutionResult
     */
    public function executeQuery(string $query, $context = null, $variables = [], $rootValue = null): ExecutionResult
    {
        $result = GraphQLBase::executeQuery(
            $this->prepSchema(),
            $query,
            $rootValue,
            $context,
            $variables,
            Request::input('operationName'),
            null,
            $this->getValidationRules() + DocumentValidator::defaultRules()
        );

        $result->extensions = $this->extensionRegistry->jsonSerialize();

        $result->setErrorsHandler(
            function (array $errors, callable $formatter): array {
                // Do report: Errors that are not client safe, schema definition errors
                // Do not report: Validation, Errors that are meant for the final user
                // Misformed Queries: Log if you are dog-fooding your app

                /**
                 * Handlers are defined as classes in the config.
                 * They must implement the Interface \Nuwave\Lighthouse\Execution\ErrorHandler
                 * This allows the user to register multiple handlers and pipe the errors through.
                 */
                $handlers = config('lighthouse.error_handlers', []);

                return array_map(
                    function (Error $error) use ($handlers, $formatter) {
                        return $this->pipeline
                            ->send($error)
                            ->through($handlers)
                            ->then(function (Error $error) use ($formatter){
                                return $formatter($error);
                            });
                    },
                    $errors
                );
            }
        );

        return $result;
    }

    /**
     * Ensure an executable GraphQL schema is present.
     *
     * @throws Exceptions\DirectiveException
     * @throws Exceptions\DocumentASTException
     * @throws Exceptions\ParseException
     *
     * @return Schema
     */
    public function prepSchema(): Schema
    {
        if(empty($this->executableSchema)){
            $this->executableSchema = $this->schemaBuilder->build(
                $this->documentAST()
            );
        }
        
        return $this->executableSchema;
    }

    /**
     * Construct the validation rules from the config.
     *
     * @return array
     */
    protected function getValidationRules(): array
    {
        return [
            new QueryComplexity(config('lighthouse.security.max_query_complexity', 0)),
            new QueryDepth(config('lighthouse.security.max_query_depth', 0)),
            new DisableIntrospection(config('lighthouse.security.disable_introspection', false)),
        ];
    }

    /**
     * Get instance of DocumentAST.
     *
     * @throws Exceptions\DocumentASTException
     * @throws Exceptions\ParseException
     *
     * @return DocumentAST
     */
    public function documentAST(): DocumentAST
    {
        if(empty($this->documentAST)){
            $this->documentAST = config('lighthouse.cache.enable')
                ? Cache::rememberForever(config('lighthouse.cache.key'), function () {
                    return $this->buildAST();
                })
                : $this->buildAST();
        }

        return $this->documentAST;
    }

    /**
     * Get the schema string and build an AST out of it.
     *
<<<<<<< HEAD
     * @throws \Exception
=======
     * @throws Exceptions\DocumentASTException
     * @throws Exceptions\ParseException
>>>>>>> e7d14614
     *
     * @return DocumentAST
     */
    protected function buildAST(): DocumentAST
    {
<<<<<<< HEAD
        $schemaString = $this->schemaSourceProvider->getSchemaString();
        
        // Allow to register listeners that add in additional schema definitions.
        // This can be used by plugins to hook into the schema building process
        // while still allowing the user to add in their schema as usual.
        $additionalSchemas = collect(
            event(
                new BuildingAST($schemaString)
            )
        )->implode("\n");

        return ASTBuilder::generate($schemaString . "\n" . $additionalSchemas);
=======
        return ASTBuilder::generate(
            $this->schemaSourceProvider->getSchemaString()
        )->lock();
>>>>>>> e7d14614
    }

    /**
     * Return an instance of a BatchLoader for a specific field.
     *
     * @param string $loaderClass
     * @param array $pathToField
     * @param array $constructorArgs Those arguments are passed to the constructor of the instance
     *
     * @throws \Exception
     *
     * @return BatchLoader
     */
    public function batchLoader(string $loaderClass, array $pathToField, array $constructorArgs = []): BatchLoader
    {
        // The path to the field serves as the unique key for the instance
        $instanceName = BatchLoader::instanceKey($pathToField);

        // Only register a new instance if it is not already bound
        $instance = app()->bound($instanceName)
            ? resolve($instanceName)
            : app()->instance($instanceName, app()->makeWith($loaderClass, $constructorArgs));

        if (!$instance instanceof BatchLoader) {
            throw new \Exception("The given class '$loaderClass' must resolve to an instance of Nuwave\Lighthouse\Support\DataLoader\BatchLoader");
        }

        return $instance;
    }

    /**
     * @throws Exceptions\DirectiveException
     *
     * @return Schema
     *
     * @deprecated in v3 in favour of prepSchema
     */
    public function buildSchema(): Schema
    {
        return $this->prepSchema();
    }

    /**
     * @param string $query
     * @param mixed $context
     * @param array $variables
     * @param mixed $rootValue
     *
     * @throws Exceptions\DirectiveException
     *
     * @return array
     * @deprecated use executeQuery()->toArray() instead. This allows to control the debug settings.
     */
    public function execute(string $query, $context = null, $variables = [], $rootValue = null): array
    {
        return $this->queryAndReturnResult($query, $context, $variables, $rootValue)->toArray();
    }

    /**
     * @param string $query
     * @param mixed $context
     * @param array $variables
     * @param mixed $rootValue
     *
     * @throws Exceptions\DirectiveException
     *
     * @return \GraphQL\Executor\ExecutionResult
     * @deprecated renamed to executeQuery to match webonyx/graphql-php
     */
    public function queryAndReturnResult(string $query, $context = null, $variables = [], $rootValue = null): ExecutionResult
    {
        return $this->executeQuery($query, $context, $variables, $rootValue);
    }

    /**
     * @return DirectiveRegistry
     * @deprecated Use resolve() instead, will be removed in v3
     */
    public function directives(): DirectiveRegistry
    {
        return resolve(DirectiveRegistry::class);
    }

    /**
     * @return TypeRegistry
     * @deprecated Use resolve() instead, will be removed in v3
     */
    public function types(): TypeRegistry
    {
        return resolve(TypeRegistry::class);
    }

    /**
     * @return TypeRegistry
     * @deprecated Use resolve() instead, will be removed in v3
     */
    public function schema(): TypeRegistry
    {
        return $this->types();
    }

    /**
     * @return MiddlewareRegistry
     * @deprecated Use resolve() instead, will be removed in v3
     */
    public function middleware(): MiddlewareRegistry
    {
        return resolve(MiddlewareRegistry::class);
    }

    /**
     * @return NodeRegistry
     * @deprecated Use resolve() instead, will be removed in v3
     */
    public function nodes(): NodeRegistry
    {
        return resolve(NodeRegistry::class);
    }

    /**
     * @return ExtensionRegistry
     * @deprecated Use resolve() instead, will be removed in v3
     */
    public function extensions(): ExtensionRegistry
    {
        return resolve(ExtensionRegistry::class);
    }
}<|MERGE_RESOLUTION|>--- conflicted
+++ resolved
@@ -10,11 +10,8 @@
 use Illuminate\Support\Facades\Request;
 use Nuwave\Lighthouse\Support\Pipeline;
 use GraphQL\Validator\Rules\QueryDepth;
-<<<<<<< HEAD
+use GraphQL\Validator\DocumentValidator;
 use Nuwave\Lighthouse\Events\BuildingAST;
-=======
-use GraphQL\Validator\DocumentValidator;
->>>>>>> e7d14614
 use Nuwave\Lighthouse\Schema\TypeRegistry;
 use Nuwave\Lighthouse\Schema\NodeRegistry;
 use Nuwave\Lighthouse\Schema\SchemaBuilder;
@@ -127,10 +124,6 @@
     /**
      * Ensure an executable GraphQL schema is present.
      *
-     * @throws Exceptions\DirectiveException
-     * @throws Exceptions\DocumentASTException
-     * @throws Exceptions\ParseException
-     *
      * @return Schema
      */
     public function prepSchema(): Schema
@@ -182,20 +175,15 @@
     /**
      * Get the schema string and build an AST out of it.
      *
-<<<<<<< HEAD
-     * @throws \Exception
-=======
      * @throws Exceptions\DocumentASTException
      * @throws Exceptions\ParseException
->>>>>>> e7d14614
      *
      * @return DocumentAST
      */
     protected function buildAST(): DocumentAST
     {
-<<<<<<< HEAD
         $schemaString = $this->schemaSourceProvider->getSchemaString();
-        
+    
         // Allow to register listeners that add in additional schema definitions.
         // This can be used by plugins to hook into the schema building process
         // while still allowing the user to add in their schema as usual.
@@ -204,13 +192,9 @@
                 new BuildingAST($schemaString)
             )
         )->implode("\n");
-
-        return ASTBuilder::generate($schemaString . "\n" . $additionalSchemas);
-=======
-        return ASTBuilder::generate(
-            $this->schemaSourceProvider->getSchemaString()
-        )->lock();
->>>>>>> e7d14614
+    
+        return ASTBuilder::generate($schemaString . "\n" . $additionalSchemas)
+            ->lock();
     }
 
     /**
