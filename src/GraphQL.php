--- conflicted
+++ resolved
@@ -221,10 +221,10 @@
 
         return ASTBuilder::generate($schemaString."\n".$additionalSchemas);
     }
-    
+
     /**
      * ATTENTION
-     * ONLY DEPRECATED METHODS FROM THIS POINT ON
+     * ONLY DEPRECATED METHODS FROM THIS POINT ON.
      *
      * Do not use the functions below, they will be removed in v3
      *
@@ -242,27 +242,12 @@
      * @throws \Exception
      *
      * @return BatchLoader
+     *
      * @deprecated in favour of BatchLoader::instance()
      */
     public function batchLoader(string $loaderClass, array $pathToField, array $constructorArgs = []): BatchLoader
     {
-<<<<<<< HEAD
-        // The path to the field serves as the unique key for the instance
-        $instanceName = BatchLoader::instanceKey($pathToField);
-
-        // Only register a new instance if it is not already bound
-        $instance = app()->bound($instanceName)
-            ? resolve($instanceName)
-            : app()->instance($instanceName, app()->makeWith($loaderClass, $constructorArgs));
-
-        if (! $instance instanceof BatchLoader) {
-            throw new \Exception("The given class '$loaderClass' must resolve to an instance of Nuwave\Lighthouse\Support\DataLoader\BatchLoader");
-        }
-
-        return $instance;
-=======
         return BatchLoader::instance($loaderClass, $pathToField, $constructorArgs);
->>>>>>> 87716495
     }
 
     /**
